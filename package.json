{
  "name": "@react/react-spectrum",
  "version": "1.3.1",
  "description": "Spectrum UI components in React",
  "repository": {
    "type": "git",
    "url": "https://github.com/Livefyre/react-spectrum"
  },
  "scripts": {
    "start": "make run",
    "test": "make test"
  },
  "peerDependencies": {
    "react": "^0.14.0 || ^15.0.0",
    "react-dom": "^0.14.0 || ^15.0.0"
  },
  "dependencies": {
    "autobind-decorator": "^1.4.0",
    "classnames": "^2.2.5",
    "moment": "^2.15.1",
    "moment-range": "^3.0.3",
    "react-overlays": "^0.7.0",
    "react-transition-group": "^1.1.3",
    "stringify": "^5.1.0"
  },
  "devDependencies": {
    "@coralui/coralui-core": "^4.4.0",
    "@kadira/react-storybook-addon-info": "^3.2.4",
    "@kadira/storybook": "^2.24.1",
    "@kadira/storybook-addon-knobs": "^1.3.3",
    "@spectrum/spectrum-abstract-stylus": "0.2.8",
<<<<<<< HEAD
    "@spectrum/spectrum-css": "^2.0.0-beta.19",
=======
    "@spectrum/spectrum-flexbox-grid": "1.0.2",
>>>>>>> 06072ff6
    "babel": "^6.5.2",
    "babel-cli": "^6.16.0",
    "babel-core": "^6.17.0",
    "babel-loader": "^6.2.5",
    "babel-plugin-istanbul": "^4.1.1",
    "babel-plugin-syntax-class-properties": "^6.13.0",
    "babel-plugin-syntax-decorators": "^6.13.0",
    "babel-plugin-syntax-object-rest-spread": "^6.13.0",
    "babel-plugin-syntax-trailing-function-commas": "^6.13.0",
    "babel-plugin-transform-async-to-generator": "^6.24.1",
    "babel-plugin-transform-class-properties": "6.16.0",
    "babel-plugin-transform-decorators": "^6.13.0",
    "babel-plugin-transform-decorators-legacy": "^1.3.4",
    "babel-plugin-transform-export-extensions": "^6.8.0",
    "babel-plugin-transform-object-rest-spread": "^6.16.0",
    "babel-polyfill": "^6.16.0",
    "babel-preset-es2015": "^6.16.0",
    "babel-preset-react": "^6.16.0",
    "babel-preset-react-hmre": "^1.1.1",
    "babel-register": "^6.16.3",
    "babel-runtime": "^6.11.6",
    "babelify": "^7.3.0",
    "css-loader": "^0.25.0",
    "enzyme": "^2.5.1",
    "file-loader": "^0.9.0",
    "ignore-styles": "^5.0.1",
    "jsdom": "^9.8.0",
    "lfeslint": "^1.0.0",
    "mocha": "^3.1.2",
    "nib": "^1.1.2",
    "nyc": "^10.2.0",
    "react": "^15.3.2",
    "react-addons-test-utils": "^15.3.2",
    "react-dom": "^15.3.2",
    "sinon": "^2.2.0",
    "style-loader": "^0.13.1",
    "stylus": "^0.54.5",
    "stylus-loader": "^2.3.1",
    "svg-stylus": "^0.0.5",
    "url-loader": "^0.5.7",
    "webpack": "^1.13.2",
    "webpack-dev-middleware": "^1.8.4",
    "webpack-hot-middleware": "^2.13.0"
  },
  "browserify": {
    "transform": [
      [
        "stringify",
        [
          ".css"
        ]
      ]
    ]
  }
}<|MERGE_RESOLUTION|>--- conflicted
+++ resolved
@@ -29,11 +29,8 @@
     "@kadira/storybook": "^2.24.1",
     "@kadira/storybook-addon-knobs": "^1.3.3",
     "@spectrum/spectrum-abstract-stylus": "0.2.8",
-<<<<<<< HEAD
     "@spectrum/spectrum-css": "^2.0.0-beta.19",
-=======
     "@spectrum/spectrum-flexbox-grid": "1.0.2",
->>>>>>> 06072ff6
     "babel": "^6.5.2",
     "babel-cli": "^6.16.0",
     "babel-core": "^6.17.0",
