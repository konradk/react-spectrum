--- conflicted
+++ resolved
@@ -615,23 +615,6 @@
 
     return true;
   });
-<<<<<<< HEAD
-}
-
-function isVirtualPointerEvent(event: PointerEvent) {
-  // If the pointer size is zero, then we assume it's from a screen reader.
-  // Android TalkBack double tap will sometimes return a event with width and height of 1
-  // and pointerType === 'mouse' so we need to check for a specific combination of event attributes.
-  // Cannot use "event.pressure === 0" as the sole check due to Safari pointer events always returning pressure === 0
-  // instead of .5, see https://bugs.webkit.org/show_bug.cgi?id=206216
-  return (
-    (event.width === 0 && event.height === 0) ||
-    (event.width === 1 &&
-      event.height === 1 &&
-      event.pressure === 0 &&
-      event.detail === 0
-    )
-  );
 }
 
 function findGenericAncestor(dragTarget: DragTarget, validDropTargets: DropTarget[]): HTMLElement | SVGElement {
@@ -666,6 +649,4 @@
     parents.unshift(element);
   }
   return parents;
-=======
->>>>>>> 4b8823bb
 }