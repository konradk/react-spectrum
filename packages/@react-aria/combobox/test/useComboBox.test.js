/*
 * Copyright 2020 Adobe. All rights reserved.
 * This file is licensed to you under the Apache License, Version 2.0 (the "License");
 * you may not use this file except in compliance with the License. You may obtain a copy
 * of the License at http://www.apache.org/licenses/LICENSE-2.0
 *
 * Unless required by applicable law or agreed to in writing, software distributed under
 * the License is distributed on an "AS IS" BASIS, WITHOUT WARRANTIES OR REPRESENTATIONS
 * OF ANY KIND, either express or implied. See the License for the specific language
 * governing permissions and limitations under the License.
 */

import {act, renderHook} from '@testing-library/react';
import {Item} from '@react-stately/collections';
import {ListLayout} from '@react-stately/layout';
import React from 'react';
import {useComboBox} from '../';
import {useComboBoxState} from '@react-stately/combobox';
import {useSingleSelectListState} from '@react-stately/list';

describe('useComboBox', function () {
  let preventDefault = jest.fn();
  let stopPropagation = jest.fn();
  let openSpy = jest.fn();
  let toggleSpy = jest.fn();
  let event = (e) => ({
    ...e,
    preventDefault,
    stopPropagation
  });

  let defaultProps = {items: [{id: 1, name: 'one'}], children: (props) => <Item>{props.name}</Item>};
  let {result} = renderHook(() => useSingleSelectListState(defaultProps));
  let mockLayout = new ListLayout({
    rowHeight: 40
  });
  mockLayout.collection = result.current.collection;

  let props = {
    label: 'test label',
    popoverRef: {
      current: {}
    },
    buttonRef: {
      current: {}
    },
    inputRef: {
      current: {
        contains: jest.fn(),
        focus: jest.fn()
      }
    },
    listBoxRef: {
      current: {}
    },
    layout: mockLayout
  };

  afterEach(() => {
    jest.clearAllMocks();
  });

  it('should return default props for all the button group elements', function () {
    let {result} = renderHook(() => useComboBox(props, useSingleSelectListState(defaultProps)));
    let {buttonProps, inputProps, listBoxProps, labelProps} = result.current;

    expect(labelProps.id).toBeTruthy();
    expect(labelProps.htmlFor).toBe(inputProps.id);
    expect(inputProps.id).toBeTruthy();
    expect(inputProps['aria-labelledby']).toBe(labelProps.id);
    expect(inputProps.role).toBe('combobox');
    expect(inputProps['aria-autocomplete']).toBe('list');
    expect(inputProps['aria-controls']).toBeFalsy();
    expect(inputProps['aria-activedescendant']).toBeFalsy();
    expect(listBoxProps.id).toBeTruthy();
    expect(listBoxProps['aria-labelledby']).toBe(`${labelProps.id} ${listBoxProps.id}`);
    expect(buttonProps.id).toBeTruthy();
    expect(buttonProps.excludeFromTabOrder).toBeTruthy();
    expect(buttonProps['aria-haspopup']).toBeTruthy();
    expect(buttonProps['aria-expanded']).toBeFalsy();
    expect(buttonProps['aria-controls']).toBeFalsy();
    expect(buttonProps['onPress']).toBeTruthy();
    expect(buttonProps['onPressStart']).toBeTruthy();
    expect(buttonProps['onKeyDown']).toBeTruthy();
  });

  it('should prevent default on Enter if isOpen', function () {
<<<<<<< HEAD
=======
    let props = {
      label: 'test label',
      popoverRef: React.createRef(),
      buttonRef: React.createRef(),
      inputRef: {
        current: document.createElement('input')
      },
      listBoxRef: React.createRef(),
      layout: mockLayout
    };

>>>>>>> 62fe9945
    let {result: state} = renderHook((props) => useComboBoxState(props), {initialProps: {...props, allowsEmptyCollection: true}});
    act(() => {
      // set combobox state to open
      state.current.open();
    });

    let {result, rerender} = renderHook((props) => useComboBox(props, state.current), {initialProps: props});
    let {inputProps} = result.current;

    act(() => {
      inputProps.onKeyDown(event({key: 'Enter'}));
    });

    expect(preventDefault).toHaveBeenCalledTimes(1);

    act(() => {
      // set combobox state to close
      state.current.close();
    });

    // Rerender so updated state value is propagated to useComboBox
    rerender(props);
    result.current.inputProps.onKeyDown(event({key: 'Enter'}));
    expect(preventDefault).toHaveBeenCalledTimes(1);
  });

  it('calls open and toggle with the expected parameters when arrow down/up/trigger button is pressed', function () {
    let {result: state} = renderHook((props) => useComboBoxState(props), {initialProps: props});
    state.current.open = openSpy;
    state.current.toggle = toggleSpy;

    let {result} = renderHook((props) => useComboBox(props, state.current), {initialProps: props});
    let {inputProps, buttonProps} = result.current;
    inputProps.onKeyDown(event({key: 'ArrowDown'}));
    expect(openSpy).toHaveBeenCalledTimes(1);
    expect(openSpy).toHaveBeenLastCalledWith('first', 'manual');
    expect(toggleSpy).toHaveBeenCalledTimes(0);
    inputProps.onKeyDown(event({key: 'ArrowUp'}));
    expect(openSpy).toHaveBeenCalledTimes(2);
    expect(openSpy).toHaveBeenLastCalledWith('last', 'manual');
    expect(toggleSpy).toHaveBeenCalledTimes(0);
    buttonProps.onPress(event({pointerType: 'touch'}));
    expect(openSpy).toHaveBeenCalledTimes(2);
    expect(toggleSpy).toHaveBeenCalledTimes(1);
    expect(toggleSpy).toHaveBeenLastCalledWith(null, 'manual');
    buttonProps.onPressStart(event({pointerType: 'mouse'}));
    expect(openSpy).toHaveBeenCalledTimes(2);
    expect(toggleSpy).toHaveBeenCalledTimes(2);
    expect(toggleSpy).toHaveBeenLastCalledWith(null, 'manual');
  });

  it.each`
    Name          | componentProps
    ${'disabled'} | ${{isDisabled: true}}
    ${'readonly'} | ${{isReadOnly: true}}
  `('press and keyboard events on the button doesn\'t toggle the menu if $Name', function ({componentProps}) {
    let additionalProps = {
      ...props,
      ...componentProps
    };

    let {result: state} = renderHook((props) => useComboBoxState(props), {initialProps: additionalProps});
    state.current.open = openSpy;
    state.current.toggle = toggleSpy;

    let {result} = renderHook((props) => useComboBox(props, state.current), {initialProps: additionalProps});
    let {buttonProps} = result.current;
    buttonProps.onKeyDown(event({key: 'ArrowDown'}));
    expect(openSpy).toHaveBeenCalledTimes(0);
    expect(toggleSpy).toHaveBeenCalledTimes(0);
    buttonProps.onKeyDown(event({key: 'ArrowUp'}));
    expect(openSpy).toHaveBeenCalledTimes(0);
    expect(toggleSpy).toHaveBeenCalledTimes(0);
    expect(buttonProps.isDisabled).toBeTruthy();
  });
});<|MERGE_RESOLUTION|>--- conflicted
+++ resolved
@@ -85,8 +85,6 @@
   });
 
   it('should prevent default on Enter if isOpen', function () {
-<<<<<<< HEAD
-=======
     let props = {
       label: 'test label',
       popoverRef: React.createRef(),
@@ -98,7 +96,6 @@
       layout: mockLayout
     };
 
->>>>>>> 62fe9945
     let {result: state} = renderHook((props) => useComboBoxState(props), {initialProps: {...props, allowsEmptyCollection: true}});
     act(() => {
       // set combobox state to open
