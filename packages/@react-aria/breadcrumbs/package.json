--- conflicted
+++ resolved
@@ -18,22 +18,13 @@
   },
   "dependencies": {
     "@babel/runtime": "^7.6.2",
-<<<<<<< HEAD
     "@react-aria/focus": "^3.5.4",
-    "@react-aria/i18n": "^3.3.8",
-    "@react-aria/interactions": "^3.8.3",
-    "@react-aria/link": "^3.2.4",
-    "@react-aria/utils": "^3.11.3",
-    "@react-types/breadcrumbs": "^3.2.4",
-    "@react-types/shared": "^3.11.2"
-=======
     "@react-aria/i18n": "^3.3.9",
     "@react-aria/interactions": "^3.8.4",
     "@react-aria/link": "^3.2.5",
     "@react-aria/utils": "^3.12.0",
     "@react-types/breadcrumbs": "^3.3.0",
     "@react-types/shared": "^3.12.0"
->>>>>>> c38d4814
   },
   "peerDependencies": {
     "react": "^16.8.0 || ^17.0.0-rc.1"
