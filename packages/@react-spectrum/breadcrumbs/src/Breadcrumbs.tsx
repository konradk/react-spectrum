/*
 * Copyright 2020 Adobe. All rights reserved.
 * This file is licensed to you under the Apache License, Version 2.0 (the "License");
 * you may not use this file except in compliance with the License. You may obtain a copy
 * of the License at http://www.apache.org/licenses/LICENSE-2.0
 *
 * Unless required by applicable law or agreed to in writing, software distributed under
 * the License is distributed on an "AS IS" BASIS, WITHOUT WARRANTIES OR REPRESENTATIONS
 * OF ANY KIND, either express or implied. See the License for the specific language
 * governing permissions and limitations under the License.
 */
import {ActionButton} from '@react-spectrum/button';
import {BreadcrumbItem} from './BreadcrumbItem';
import {classNames, useDOMRef, useStyleProps} from '@react-spectrum/utils';
import {DOMRef, DOMRefValue} from '@react-types/shared';
import FolderBreadcrumb from '@spectrum-icons/ui/FolderBreadcrumb';
import {Menu, MenuTrigger} from '@react-spectrum/menu';
import React, {Key, ReactElement, useCallback, useRef, useState} from 'react';
import {SpectrumBreadcrumbsProps} from '@react-types/breadcrumbs';
import styles from '@adobe/spectrum-css-temp/components/breadcrumb/vars.css';
import {useBreadcrumbs} from '@react-aria/breadcrumbs';
import {useLayoutEffect, useValueEffect} from '@react-aria/utils';
import {useProviderProps} from '@react-spectrum/provider';
import {useResizeObserver} from '@react-aria/utils';

const MIN_VISIBLE_ITEMS = 1;
const MAX_VISIBLE_ITEMS = 4;

function Breadcrumbs<T>(props: SpectrumBreadcrumbsProps<T>, ref: DOMRef) {
  props = useProviderProps(props);
  let {
    size = 'L',
    isMultiline,
    children,
    showRoot,
    isDisabled,
    onAction,
    autoFocusCurrent,
    ...otherProps
  } = props;

  // Not using React.Children.toArray because it mutates the key prop.
  let childArray: ReactElement[] = [];
  React.Children.forEach(children, child => {
    if (React.isValidElement(child)) {
      childArray.push(child);
    }
  });

  let domRef = useDOMRef(ref);
  let listRef = useRef<HTMLUListElement>(null);
  let menuRef = useRef<DOMRefValue<HTMLUListElement>>(null);

  let [visibleItems, setVisibleItems] = useValueEffect(childArray.length);

  let [isKeySelectedFromMenu, setIsKeySelectedFromMenu] = useState(false);
  let keySelectedFromMenu = useRef<string | number>(null);

  let {navProps} = useBreadcrumbs(props);
  let {styleProps} = useStyleProps(otherProps);

  let updateOverflow = useCallback(() => {
    let computeVisibleItems = (visibleItems: number) => {
      // Refs can be null at runtime.
      let currListRef: HTMLUListElement | null = listRef.current;
      if (!currListRef) {
        return;
      }

      let listItems = Array.from(currListRef.children) as HTMLLIElement[];
      let containerWidth = currListRef.offsetWidth;
      let isShowingMenu = childArray.length > visibleItems;
      let calculatedWidth = 0;
      let newVisibleItems = 0;
      let maxVisibleItems = MAX_VISIBLE_ITEMS;

      if (showRoot) {
        calculatedWidth += listItems.shift().offsetWidth;
        newVisibleItems++;
      }

      if (isShowingMenu) {
        calculatedWidth += listItems.shift().offsetWidth;
        maxVisibleItems--;
      }

      if (showRoot && calculatedWidth >= containerWidth) {
        newVisibleItems--;
      }

      // TODO: what if multiline and only one breadcrumb??
      if (isMultiline) {
        listItems.pop();
        newVisibleItems++;
      } else {
        if (listItems.length > 0) {
          // Ensure the last breadcrumb isn't truncated when we measure it.
          let last = listItems.pop();
          last.style.overflow = 'visible';

          calculatedWidth += last.offsetWidth;
          if (calculatedWidth < containerWidth) {
            newVisibleItems++;
          }

          last.style.overflow = '';
        }
      }

      for (let breadcrumb of listItems.reverse()) {
        calculatedWidth += breadcrumb.offsetWidth;
        if (calculatedWidth < containerWidth) {
          newVisibleItems++;
        }
      }

      return Math.max(MIN_VISIBLE_ITEMS, Math.min(maxVisibleItems, newVisibleItems));
    };

    setVisibleItems(function *() {
      // Update to show all items.
      yield childArray.length;

      // Measure, and update to show the items that fit.
      let newVisibleItems = computeVisibleItems(childArray.length);
      yield newVisibleItems;

      // If the number of items is less than the number of children,
      // then update again to ensure that the menu fits.
      if (newVisibleItems < childArray.length && newVisibleItems > 1) {
        yield computeVisibleItems(newVisibleItems);
      }
    });

    // Utility to evaluate whether focus has been lost to the document.body
    // or is within the menu or Breadcrumbs list,
    let isFocusWithinOrLost = () => {
      if (document.activeElement === document.body) {
        return true;
      }

      let currListRef: HTMLUListElement | null = listRef.current;
      if (currListRef && currListRef.contains(document.activeElement)) {
        return true;
      }

      let currMenuRef: DOMRefValue<HTMLUListElement> | null = menuRef.current;
      if (currMenuRef && currMenuRef.UNSAFE_getDOMNode().contains(document.activeElement)) {
        return true;
      }

      return false;
    };

    // If the key selected from the menu is the new current item,
    // and the current focus has been lost to the document.body
    // or is within the menu or Breadcrumbs list,
    if (keySelectedFromMenu.current && isFocusWithinOrLost()) {
      // flag that the key was selected from the menu so that the
      // current item will focus itself.
      let selectedKey = childArray[childArray.length - 1].key ?? childArray.length - 1;
      setIsKeySelectedFromMenu(keySelectedFromMenu.current === selectedKey);
      keySelectedFromMenu.current = null;
    } else {
      // When the visible items update without a keySelectedFromMenu, reset isKeySelectedFromMenu.
      setIsKeySelectedFromMenu(false);
    }
  // eslint-disable-next-line react-hooks/exhaustive-deps
  }, [childArray.length, setVisibleItems, showRoot, isMultiline]);

  useResizeObserver({ref: domRef, onResize: updateOverflow});

<<<<<<< HEAD
  useLayoutEffect(updateOverflow, [children, updateOverflow]);
=======
  // eslint-disable-next-line react-hooks/exhaustive-deps
  useLayoutEffect(updateOverflow, [children]);
>>>>>>> d10f20a3

  let contents = childArray;
  if (childArray.length > visibleItems) {
    let selectedItem = childArray[childArray.length - 1];
    let selectedKey = selectedItem.key ?? childArray.length - 1;
    let onMenuAction = (key: Key) => {
      // Don't fire onAction when clicking on the last item
      if (key !== selectedKey && onAction) {
        onAction(key);
      }
      keySelectedFromMenu.current = key;
    };

    let menuItem = (
      <BreadcrumbItem key="menu">
        <MenuTrigger>
          <ActionButton
            aria-label="…"
            isQuiet
            isDisabled={isDisabled}>
            <FolderBreadcrumb />
          </ActionButton>
          <Menu selectionMode="single" selectedKeys={[selectedKey]} onAction={onMenuAction} ref={menuRef}>
            {childArray}
          </Menu>
        </MenuTrigger>
      </BreadcrumbItem>
    );

    contents = [menuItem];
    let breadcrumbs = [...childArray];
    let endItems = visibleItems;
    if (showRoot && visibleItems > 1) {
      contents.unshift(breadcrumbs.shift());
      endItems--;
    }
    contents.push(...breadcrumbs.slice(-endItems));
  }

  let lastIndex = contents.length - 1;
  let breadcrumbItems = contents.map((child, index) => {
    let isCurrent = index === lastIndex;
    let key = child.key ?? index;
    let onPress = () => {
      if (onAction) {
        onAction(key);
      }
    };

    return (
      <li
        key={key}
        className={
          classNames(
            styles,
            'spectrum-Breadcrumbs-item'
          )
        }>
        <BreadcrumbItem
          isCurrent={isCurrent}
          isDisabled={isDisabled}
          onPress={onPress}
          isFocusWithinBreadcrumbs={isCurrent && isKeySelectedFromMenu}
          // Reset isKeySelectedFromMenu whenever the current item focus changes.
          onFocusChange={isCurrent ? () => setIsKeySelectedFromMenu(false) : undefined}
          autoFocus={isCurrent && autoFocusCurrent}>
          {child.props.children}
        </BreadcrumbItem>
      </li>
    );
  });

  return (
    <nav
      {...styleProps}
      {...navProps}
      ref={domRef}>
      <ul
        ref={listRef}
        className={
          classNames(
            styles,
            'spectrum-Breadcrumbs',
            {
              'spectrum-Breadcrumbs--small': size === 'S',
              'spectrum-Breadcrumbs--medium': size === 'M',
              'spectrum-Breadcrumbs--multiline': isMultiline,
              'spectrum-Breadcrumbs--showRoot': showRoot,
              'is-disabled': isDisabled
            },
            styleProps.className
          )
        }>
        {breadcrumbItems}
      </ul>
    </nav>
  );
}

/**
 * Breadcrumbs show hierarchy and navigational context for a user’s location within an application.
 */
let _Breadcrumbs = React.forwardRef(Breadcrumbs);
export {_Breadcrumbs as Breadcrumbs};<|MERGE_RESOLUTION|>--- conflicted
+++ resolved
@@ -170,12 +170,8 @@
 
   useResizeObserver({ref: domRef, onResize: updateOverflow});
 
-<<<<<<< HEAD
-  useLayoutEffect(updateOverflow, [children, updateOverflow]);
-=======
   // eslint-disable-next-line react-hooks/exhaustive-deps
   useLayoutEffect(updateOverflow, [children]);
->>>>>>> d10f20a3
 
   let contents = childArray;
   if (childArray.length > visibleItems) {
