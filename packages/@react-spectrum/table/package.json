{
  "name": "@react-spectrum/table",
  "version": "3.7.1",
  "description": "Spectrum UI components in React",
  "license": "Apache-2.0",
  "main": "dist/main.js",
  "module": "dist/module.js",
  "exports": {
    "types": "./dist/types.d.ts",
    "import": "./dist/import.mjs",
    "require": "./dist/main.js"
  },
  "types": "dist/types.d.ts",
  "source": "src/index.ts",
  "files": [
    "dist",
    "src"
  ],
  "sideEffects": [
    "*.css"
  ],
  "targets": {
    "main": {
      "includeNodeModules": [
        "@adobe/spectrum-css-temp"
      ]
    },
    "module": {
      "includeNodeModules": [
        "@adobe/spectrum-css-temp"
      ]
    }
  },
  "repository": {
    "type": "git",
    "url": "https://github.com/adobe/react-spectrum"
  },
  "dependencies": {
    "@react-aria/button": "^3.7.0",
    "@react-aria/dnd": "^3.1.0",
    "@react-aria/focus": "^3.11.0",
    "@react-aria/grid": "^3.6.1",
    "@react-aria/i18n": "^3.7.0",
    "@react-aria/interactions": "^3.14.0",
    "@react-aria/table": "^3.8.1",
    "@react-aria/utils": "^3.15.0",
    "@react-aria/virtualizer": "^3.7.0",
    "@react-aria/visually-hidden": "^3.7.0",
    "@react-spectrum/button": "^3.12.0",
    "@react-spectrum/checkbox": "^3.7.0",
<<<<<<< HEAD
    "@react-spectrum/dnd": "^3.1.0",
    "@react-spectrum/layout": "^3.5.0",
    "@react-spectrum/menu": "^3.10.0",
=======
    "@react-spectrum/menu": "^3.10.1",
>>>>>>> b64e64f2
    "@react-spectrum/progress": "^3.4.0",
    "@react-spectrum/tooltip": "^3.4.0",
    "@react-spectrum/utils": "^3.9.0",
    "@react-stately/collections": "^3.6.0",
    "@react-stately/dnd": "^3.1.0",
    "@react-stately/grid": "^3.5.0",
    "@react-stately/layout": "^3.11.0",
    "@react-stately/table": "^3.8.0",
    "@react-stately/virtualizer": "^3.5.0",
    "@react-types/grid": "^3.1.6",
    "@react-types/shared": "^3.17.0",
    "@react-types/table": "^3.5.0",
    "@spectrum-icons/ui": "^3.5.0",
    "@swc/helpers": "^0.4.14"
  },
  "devDependencies": {
    "@adobe/spectrum-css-temp": "3.0.0-alpha.1"
  },
  "peerDependencies": {
    "react": "^16.8.0 || ^17.0.0-rc.1 || ^18.0.0",
    "@react-spectrum/provider": "^3.0.0",
    "react-dom": "^16.8.0 || ^17.0.0-rc.1 || ^18.0.0"
  },
  "publishConfig": {
    "access": "public"
  }
}<|MERGE_RESOLUTION|>--- conflicted
+++ resolved
@@ -48,13 +48,9 @@
     "@react-aria/visually-hidden": "^3.7.0",
     "@react-spectrum/button": "^3.12.0",
     "@react-spectrum/checkbox": "^3.7.0",
-<<<<<<< HEAD
     "@react-spectrum/dnd": "^3.1.0",
     "@react-spectrum/layout": "^3.5.0",
-    "@react-spectrum/menu": "^3.10.0",
-=======
     "@react-spectrum/menu": "^3.10.1",
->>>>>>> b64e64f2
     "@react-spectrum/progress": "^3.4.0",
     "@react-spectrum/tooltip": "^3.4.0",
     "@react-spectrum/utils": "^3.9.0",
