/*
 * Copyright 2020 Adobe. All rights reserved.
 * This file is licensed to you under the Apache License, Version 2.0 (the "License");
 * you may not use this file except in compliance with the License. You may obtain a copy
 * of the License at http://www.apache.org/licenses/LICENSE-2.0
 *
 * Unless required by applicable law or agreed to in writing, software distributed under
 * the License is distributed on an "AS IS" BASIS, WITHOUT WARRANTIES OR REPRESENTATIONS
 * OF ANY KIND, either express or implied. See the License for the specific language
 * governing permissions and limitations under the License.
 */

import ArrowDownSmall from '@spectrum-icons/ui/ArrowDownSmall';
import {chain, mergeProps, useLayoutEffect} from '@react-aria/utils';
import {Checkbox} from '@react-spectrum/checkbox';
import ChevronDownMedium from '@spectrum-icons/ui/ChevronDownMedium';
import {
  classNames,
  useDOMRef,
  useFocusableRef,
  useIsMobileDevice,
  useStyleProps,
  useUnwrapDOMRef
} from '@react-spectrum/utils';
import {ColumnSize, SpectrumColumnProps, SpectrumTableProps} from '@react-types/table';
import {DOMRef, FocusableRef} from '@react-types/shared';
import {FocusRing, FocusScope, useFocusRing} from '@react-aria/focus';
import {getInteractionModality, useHover, usePress} from '@react-aria/interactions';
import {GridNode} from '@react-types/grid';
// @ts-ignore
import intlMessages from '../intl/*.json';
import {Item, Menu, MenuTrigger, SpectrumMenuProps} from '@react-spectrum/menu';
import {layoutInfoToStyle, ScrollView, setScrollLeft, useVirtualizer, VirtualizerItem} from '@react-aria/virtualizer';
import {Nubbin} from './Nubbin';
import {ProgressCircle} from '@react-spectrum/progress';
import React, {
  Key,
  ReactElement,
  useCallback,
  useContext,
  useEffect,
  useMemo,
  useRef,
  useState
} from 'react';
import {Rect, ReusableView, useVirtualizerState} from '@react-stately/virtualizer';
import {Resizer} from './Resizer';
import styles from '@adobe/spectrum-css-temp/components/table/vars.css';
import stylesOverrides from './table.css';
import {TableColumnLayout, TableState, useTableState} from '@react-stately/table';
import {TableLayout} from '@react-stately/layout';
import {Tooltip, TooltipTrigger} from '@react-spectrum/tooltip';
import {useButton} from '@react-aria/button';
import {useLocale, useLocalizedStringFormatter} from '@react-aria/i18n';
import {useProvider, useProviderProps} from '@react-spectrum/provider';
import {
  useTable,
  useTableCell,
  useTableColumnHeader,
  useTableHeaderRow,
  useTableRow,
  useTableRowGroup,
  useTableSelectAllCheckbox,
  useTableSelectionCheckbox
} from '@react-aria/table';
import {VisuallyHidden} from '@react-aria/visually-hidden';

const DEFAULT_HEADER_HEIGHT = {
  medium: 34,
  large: 40
};

const DEFAULT_HIDE_HEADER_CELL_WIDTH = {
  medium: 36,
  large: 44
};

const ROW_HEIGHTS = {
  compact: {
    medium: 32,
    large: 40
  },
  regular: {
    medium: 40,
    large: 50
  },
  spacious: {
    medium: 48,
    large: 60
  }
};

const SELECTION_CELL_DEFAULT_WIDTH = {
  medium: 38,
  large: 48
};

interface TableContextValue<T> {
  state: TableState<T>,
  layout: TableLayout<T> & {tableState: TableState<T>},
  headerRowHovered: boolean,
  isInResizeMode: boolean,
  setIsInResizeMode: (val: boolean) => void,
  isEmpty: boolean,
  onFocusedResizer: () => void,
  onResizeStart: (widths: Map<Key, ColumnSize>) => void,
  onResize: (widths: Map<Key, ColumnSize>) => void,
  onResizeEnd: (widths: Map<Key, ColumnSize>) => void,
  headerMenuOpen: boolean,
  setHeaderMenuOpen: (val: boolean) => void
}

const TableContext = React.createContext<TableContextValue<unknown>>(null);
export function useTableContext() {
  return useContext(TableContext);
}

const VirtualizerContext = React.createContext(null);
export function useVirtualizerContext() {
  return useContext(VirtualizerContext);
}

function TableView<T extends object>(props: SpectrumTableProps<T>, ref: DOMRef<HTMLDivElement>) {
  props = useProviderProps(props);
  let {isQuiet, onAction, onResizeStart: propsOnResizeStart, onResizeEnd: propsOnResizeEnd} = props;
  let {styleProps} = useStyleProps(props);

  let [showSelectionCheckboxes, setShowSelectionCheckboxes] = useState(props.selectionStyle !== 'highlight');
  let {direction} = useLocale();
  let {scale} = useProvider();

  const getDefaultWidth = useCallback(({props: {hideHeader, isSelectionCell, showDivider}}: GridNode<T>): ColumnSize | null | undefined => {
    if (hideHeader) {
      let width = DEFAULT_HIDE_HEADER_CELL_WIDTH[scale];
      return showDivider ? width + 1 : width;
    } else if (isSelectionCell) {
      return SELECTION_CELL_DEFAULT_WIDTH[scale];
    }
  }, [scale]);

  const getDefaultMinWidth = useCallback(({props: {hideHeader, isSelectionCell, showDivider}}: GridNode<T>): ColumnSize | null | undefined => {
    if (hideHeader) {
      let width = DEFAULT_HIDE_HEADER_CELL_WIDTH[scale];
      return showDivider ? width + 1 : width;
    } else if (isSelectionCell) {
      return SELECTION_CELL_DEFAULT_WIDTH[scale];
    }
    return 75;
  }, [scale]);

  // Starts when the user selects resize from the menu, ends when resizing ends
  // used to control the visibility of the resizer Nubbin
  let [isInResizeMode, setIsInResizeMode] = useState(false);
  // Starts when the resizer is actually moved
  // entering resizing/exiting resizing doesn't trigger a render
  // with table layout, so we need to track it here
  let [, setIsResizing] = useState(false);
  let state = useTableState({
    ...props,
    showSelectionCheckboxes,
    selectionBehavior: props.selectionStyle === 'highlight' ? 'replace' : 'toggle'
  });

  // If the selection behavior changes in state, we need to update showSelectionCheckboxes here due to the circular dependency...
  let shouldShowCheckboxes = state.selectionManager.selectionBehavior !== 'replace';
  if (shouldShowCheckboxes !== showSelectionCheckboxes) {
    setShowSelectionCheckboxes(shouldShowCheckboxes);
  }

  let domRef = useDOMRef(ref);
  let headerRef = useRef<HTMLDivElement>();
  let bodyRef = useRef<HTMLDivElement>();
  let stringFormatter = useLocalizedStringFormatter(intlMessages);

  let density = props.density || 'regular';
  let columnLayout = useMemo(
    () => new TableColumnLayout({
      getDefaultWidth,
      getDefaultMinWidth
    }),
    [getDefaultWidth, getDefaultMinWidth]
  );
  let tableLayout = useMemo(() => new TableLayout({
    // If props.rowHeight is auto, then use estimated heights based on scale, otherwise use fixed heights.
    rowHeight: props.overflowMode === 'wrap'
      ? null
      : ROW_HEIGHTS[density][scale],
    estimatedRowHeight: props.overflowMode === 'wrap'
      ? ROW_HEIGHTS[density][scale]
      : null,
    headingHeight: props.overflowMode === 'wrap'
      ? null
      : DEFAULT_HEADER_HEIGHT[scale],
    estimatedHeadingHeight: props.overflowMode === 'wrap'
      ? DEFAULT_HEADER_HEIGHT[scale]
      : null,
    columnLayout,
    initialCollection: state.collection
  }),
    // don't recompute when state.collection changes, only used for initial value
    // eslint-disable-next-line react-hooks/exhaustive-deps
    [props.overflowMode, scale, density, columnLayout]
  );
  let layout = useMemo(() => {
    let proxy = new Proxy(tableLayout, {
      get(target, prop, receiver) {
        return prop === 'tableState' ? state : Reflect.get(target, prop, receiver);
      }
    });
    return proxy as TableLayout<T> & {tableState: TableState<T>};
  }, [state, tableLayout]);

  let {gridProps} = useTable({
    ...props,
    isVirtualized: true,
    layout,
    onRowAction: onAction
  }, state, domRef);
  let [headerMenuOpen, setHeaderMenuOpen] = useState(false);
  let [headerRowHovered, setHeaderRowHovered] = useState(false);

  // This overrides collection view's renderWrapper to support DOM hierarchy.
  type View = ReusableView<GridNode<T>, unknown>;
  let renderWrapper = (parent: View, reusableView: View, children: View[], renderChildren: (views: View[]) => ReactElement[]) => {
    let style = layoutInfoToStyle(reusableView.layoutInfo, direction, parent && parent.layoutInfo);
    if (style.overflow === 'hidden') {
      style.overflow = 'visible'; // needed to support position: sticky
    }

    if (reusableView.viewType === 'rowgroup') {
      return (
        <TableRowGroup key={reusableView.key} style={style}>
          {renderChildren(children)}
        </TableRowGroup>
      );
    }

    if (reusableView.viewType === 'header') {
      return (
        <TableHeader
          key={reusableView.key}
          style={style}>
          {renderChildren(children)}
        </TableHeader>
      );
    }

    if (reusableView.viewType === 'row') {
      return (
        <TableRow
          key={reusableView.key}
          item={reusableView.content}
          style={style}
          hasActions={onAction}>
          {renderChildren(children)}
        </TableRow>
      );
    }

    if (reusableView.viewType === 'headerrow') {
      return (
        <TableHeaderRow
          onHoverChange={setHeaderRowHovered}
          key={reusableView.key}
          style={style}
          item={reusableView.content}>
          {renderChildren(children)}
        </TableHeaderRow>
      );
    }

    return (
      <VirtualizerItem
        key={reusableView.key}
        reusableView={reusableView}
        parent={parent}
        className={
          classNames(
            styles,
            'spectrum-Table-cellWrapper',
            classNames(
              stylesOverrides,
              {
                'react-spectrum-Table-cellWrapper': !reusableView.layoutInfo.estimatedSize
              }
            )
          )
        } />
    );
  };

  let renderView = (type: string, item: GridNode<T>) => {
    switch (type) {
      case 'header':
      case 'rowgroup':
      case 'section':
      case 'row':
      case 'headerrow':
        return null;
      case 'cell': {
        if (item.props.isSelectionCell) {
          return <TableCheckboxCell cell={item} />;
        }

        return <TableCell cell={item} />;
      }
      case 'placeholder':
        // TODO: move to react-aria?
        return (
          <div
            role="gridcell"
            aria-colindex={item.index + 1}
            aria-colspan={item.colspan > 1 ? item.colspan : null} />
        );
      case 'column':
        if (item.props.isSelectionCell) {
          return <TableSelectAllCell column={item} />;
        }

        // TODO: consider this case, what if we have hidden headers and a empty table
        if (item.props.hideHeader) {
          return (
            <TooltipTrigger placement="top" trigger="focus">
              <TableColumnHeader column={item} />
              <Tooltip placement="top">{item.rendered}</Tooltip>
            </TooltipTrigger>
          );
        }

        if (item.props.allowsResizing || (item.props.menu)) {
          return <ResizableTableColumnHeader tableRef={domRef} column={item} />;
        }

        return (
          <TableColumnHeader column={item} />
        );
      case 'loader':
        return (
          <CenteredWrapper>
            <ProgressCircle
              isIndeterminate
              aria-label={state.collection.size > 0 ? stringFormatter.format('loadingMore') : stringFormatter.format('loading')} />
          </CenteredWrapper>
        );
      case 'empty': {
        let emptyState = props.renderEmptyState ? props.renderEmptyState() : null;
        if (emptyState == null) {
          return null;
        }

        return (
          <CenteredWrapper>
            {emptyState}
          </CenteredWrapper>
        );
      }
    }
  };

  let [isVerticalScrollbarVisible, setVerticalScollbarVisible] = useState(false);
  let [isHorizontalScrollbarVisible, setHorizontalScollbarVisible] = useState(false);
  let viewport = useRef({x: 0, y: 0, width: 0, height: 0});
  let onVisibleRectChange = useCallback((e) => {
    if (viewport.current.width === e.width && viewport.current.height === e.height) {
      return;
    }
    viewport.current = e;
    if (bodyRef.current) {
      setVerticalScollbarVisible(bodyRef.current.clientWidth + 2 < bodyRef.current.offsetWidth);
      setHorizontalScollbarVisible(bodyRef.current.clientHeight + 2 < bodyRef.current.offsetHeight);
    }
  }, []);
  let {isFocusVisible, focusProps} = useFocusRing();
  let isEmpty = state.collection.size === 0;

  let onFocusedResizer = () => {
    bodyRef.current.scrollLeft = headerRef.current.scrollLeft;
  };

  let onResizeStart = useCallback((widths) => {
    setIsResizing(true);
    propsOnResizeStart?.(widths);
  }, [setIsResizing, propsOnResizeStart]);
  let onResizeEnd = useCallback((widths) => {
    setIsInResizeMode(false);
    setIsResizing(false);
    propsOnResizeEnd?.(widths);
  }, [propsOnResizeEnd, setIsInResizeMode, setIsResizing]);

  return (
    <TableContext.Provider value={{state, layout, onResizeStart, onResize: props.onResize, onResizeEnd, headerRowHovered, isInResizeMode, setIsInResizeMode, isEmpty, onFocusedResizer, headerMenuOpen, setHeaderMenuOpen}}>
      <TableVirtualizer
        {...mergeProps(gridProps, focusProps)}
        {...styleProps}
        className={
          classNames(
            styles,
            'spectrum-Table',
            `spectrum-Table--${density}`,
            {
              'spectrum-Table--quiet': isQuiet,
              'spectrum-Table--wrap': props.overflowMode === 'wrap',
              'spectrum-Table--loadingMore': state.collection.body.props.loadingState === 'loadingMore',
              'spectrum-Table--isVerticalScrollbarVisible': isVerticalScrollbarVisible,
              'spectrum-Table--isHorizontalScrollbarVisible': isHorizontalScrollbarVisible
            },
            classNames(
              stylesOverrides,
              'react-spectrum-Table'
            ),
            styleProps.className
          )
        }
        layout={layout}
        collection={state.collection}
        focusedKey={state.selectionManager.focusedKey}
        renderView={renderView}
        renderWrapper={renderWrapper}
        onVisibleRectChange={onVisibleRectChange}
        domRef={domRef}
        headerRef={headerRef}
        bodyRef={bodyRef}
        isFocusVisible={isFocusVisible} />
    </TableContext.Provider>
  );
}

// This is a custom Virtualizer that also has a header that syncs its scroll position with the body.
function TableVirtualizer({layout, collection, focusedKey, renderView, renderWrapper, domRef, bodyRef, headerRef, onVisibleRectChange: onVisibleRectChangeProp, isFocusVisible, ...otherProps}) {
  let {direction} = useLocale();
  let loadingState = collection.body.props.loadingState;
  let isLoading = loadingState === 'loading' || loadingState === 'loadingMore';
  let onLoadMore = collection.body.props.onLoadMore;
  let transitionDuration = 220;
  if (isLoading) {
    transitionDuration = 160;
  }
  if (layout.resizingColumn != null) {
    // while resizing, prop changes should not cause animations
    transitionDuration = 0;
  }
  let state = useVirtualizerState({
    layout,
    collection,
    renderView,
    renderWrapper,
    onVisibleRectChange(rect) {
      bodyRef.current.scrollTop = rect.y;
      setScrollLeft(bodyRef.current, direction, rect.x);
    },
    transitionDuration
  });

  let {virtualizerProps} = useVirtualizer({
    focusedKey,
    scrollToItem(key) {
      let item = collection.getItem(key);
      let column = collection.columns[0];
      state.virtualizer.scrollToItem(key, {
        duration: 0,
        // Prevent scrolling to the top when clicking on column headers.
        shouldScrollY: item?.type !== 'column',
        // Offset scroll position by width of selection cell
        // (which is sticky and will overlap the cell we're scrolling to).
        offsetX: column.props.isSelectionCell
          ? layout.getColumnWidth(column.key)
          : 0
      });
    }
  }, state, domRef);

  // this effect runs whenever the contentSize changes, it doesn't matter what the content size is
  // only that it changes in a resize, and when that happens, we want to sync the body to the
  // header scroll position
  useEffect(() => {
    if (getInteractionModality() === 'keyboard' && headerRef.current.contains(document.activeElement)) {
      document.activeElement?.scrollIntoView?.({block: 'nearest', inline: 'nearest'});
      bodyRef.current.scrollLeft = headerRef.current.scrollLeft;
    }
  }, [state.contentSize, headerRef, bodyRef]);

  let headerHeight = layout.getLayoutInfo('header')?.rect.height || 0;
  let visibleRect = state.virtualizer.visibleRect;

  // Sync the scroll position from the table body to the header container.
  let onScroll = useCallback(() => {
    headerRef.current.scrollLeft = bodyRef.current.scrollLeft;
  }, [bodyRef, headerRef]);

  let onVisibleRectChange = useCallback((rect: Rect) => {
    state.setVisibleRect(rect);

    if (!isLoading && onLoadMore) {
      let scrollOffset = state.virtualizer.contentSize.height - rect.height * 2;
      if (rect.y > scrollOffset) {
        onLoadMore();
      }
    }
  // eslint-disable-next-line react-hooks/exhaustive-deps
  }, [onLoadMore, isLoading, state.setVisibleRect, state.virtualizer]);

  useLayoutEffect(() => {
    if (!isLoading && onLoadMore && !state.isAnimating) {
      if (state.contentSize.height <= state.virtualizer.visibleRect.height) {
        onLoadMore();
      }
    }
  }, [state.contentSize, state.virtualizer, state.isAnimating, onLoadMore, isLoading]);

  let resizerPosition = layout.getResizerPosition() - 2;

  let resizerAtEdge = resizerPosition > Math.max(state.virtualizer.contentSize.width, state.virtualizer.visibleRect.width) - 3;
  // this should be fine, every movement of the resizer causes a rerender
  // scrolling can cause it to lag for a moment, but it's always updated
  let resizerInVisibleRegion = resizerPosition < state.virtualizer.visibleRect.maxX;
  let shouldHardCornerResizeCorner = resizerAtEdge && resizerInVisibleRegion;

  // minimize re-render caused on Resizers by memoing this
  let resizingColumnWidth = layout.getColumnWidth(layout.resizingColumn);
  let resizingColumn = useMemo(() => ({
    width: resizingColumnWidth,
    key: layout.resizingColumn
  }), [resizingColumnWidth, layout.resizingColumn]);

  return (
    <VirtualizerContext.Provider value={resizingColumn}>
      <FocusScope>
        <div
          {...mergeProps(otherProps, virtualizerProps)}
          ref={domRef}>
          <div
            role="presentation"
            className={classNames(styles, 'spectrum-Table-headWrapper')}
            style={{
              width: visibleRect.width,
              height: headerHeight,
              overflow: 'hidden',
              position: 'relative',
              willChange: state.isScrolling ? 'scroll-position' : '',
              transition: state.isAnimating ? `none ${state.virtualizer.transitionDuration}ms` : undefined
            }}
            ref={headerRef}>
            {state.visibleViews[0]}
          </div>
          <ScrollView
            role="presentation"
            className={
              classNames(
                styles,
                'spectrum-Table-body',
                {
                  'focus-ring': isFocusVisible,
                  'spectrum-Table-body--resizerAtTableEdge': shouldHardCornerResizeCorner
                }
              )
            }
            tabIndex={-1}
            style={{flex: 1}}
            innerStyle={{overflow: 'visible', transition: state.isAnimating ? `none ${state.virtualizer.transitionDuration}ms` : undefined}}
            ref={bodyRef}
            contentSize={state.contentSize}
            onVisibleRectChange={chain(onVisibleRectChange, onVisibleRectChangeProp)}
            onScrollStart={state.startScrolling}
            onScrollEnd={state.endScrolling}
            onScroll={onScroll}>
            {state.visibleViews[1]}
            <div
              className={classNames(styles, 'spectrum-Table-bodyResizeIndicator')}
              style={{[direction === 'ltr' ? 'left' : 'right']: `${resizerPosition}px`, height: `${Math.max(state.virtualizer.contentSize.height, state.virtualizer.visibleRect.height)}px`, display: layout.resizingColumn ? 'block' : 'none'}} />
          </ScrollView>
        </div>
      </FocusScope>
    </VirtualizerContext.Provider>
  );
}

function TableHeader({children, ...otherProps}) {
  let {rowGroupProps} = useTableRowGroup();

  return (
    <div {...rowGroupProps} {...otherProps} className={classNames(styles, 'spectrum-Table-head')}>
      {children}
    </div>
  );
}

function TableColumnHeader(props) {
  let {column} = props;
  let ref = useRef<HTMLDivElement>(null);
  let {state, isEmpty} = useTableContext();
  let {pressProps, isPressed} = usePress({isDisabled: isEmpty});
  let columnProps = column.props as SpectrumColumnProps<unknown>;

  let {columnHeaderProps} = useTableColumnHeader({
    node: column,
    isVirtualized: true
  }, state, ref);

  let {hoverProps, isHovered} = useHover({...props, isDisabled: isEmpty});

  const allProps = [columnHeaderProps, hoverProps, pressProps];

  return (
    <FocusRing focusRingClass={classNames(styles, 'focus-ring')}>
      <div
        {...mergeProps(...allProps)}
        ref={ref}
        className={
          classNames(
            styles,
            'spectrum-Table-headCell',
            {
              'is-active': isPressed,
              'is-resizable': columnProps.allowsResizing,
              'is-sortable': columnProps.allowsSorting,
              'is-sorted-desc': state.sortDescriptor?.column === column.key && state.sortDescriptor?.direction === 'descending',
              'is-sorted-asc': state.sortDescriptor?.column === column.key && state.sortDescriptor?.direction === 'ascending',
              'is-hovered': isHovered,
              'spectrum-Table-cell--hideHeader': columnProps.hideHeader
            },
            classNames(
              stylesOverrides,
              'react-spectrum-Table-cell',
              {
                'react-spectrum-Table-cell--alignCenter': columnProps.align === 'center' || column.colspan > 1,
                'react-spectrum-Table-cell--alignEnd': columnProps.align === 'end'
              }
            )
          )
        }>
        {columnProps.allowsSorting &&
          <ArrowDownSmall UNSAFE_className={classNames(styles, 'spectrum-Table-sortedIcon')} />
        }
        {columnProps.hideHeader ?
          <VisuallyHidden>{column.rendered}</VisuallyHidden> :
          <div className={classNames(styles, 'spectrum-Table-headCellContents')}>{column.rendered}</div>
        }
      </div>
    </FocusRing>
  );
}

let _TableColumnHeaderButton = (props, ref: FocusableRef<HTMLDivElement>) => {
  let {focusProps, alignment, ...otherProps} = props;
  let {isEmpty} = useTableContext();
  let domRef = useFocusableRef(ref);
  let {buttonProps} = useButton({...otherProps, elementType: 'div', isDisabled: isEmpty}, domRef);
  let {hoverProps, isHovered} = useHover({...otherProps, isDisabled: isEmpty});

  return (
    <div
      className={
        classNames(
          styles,
          'spectrum-Table-headCellContents',
          {
            'is-hovered': isHovered
          }
        )
      }
      {...hoverProps}>
      <div
        className={
          classNames(
            styles,
            'spectrum-Table-headCellButton',
            {
              'spectrum-Table-headCellButton--alignStart': alignment === 'start',
              'spectrum-Table-headCellButton--alignCenter': alignment === 'center',
              'spectrum-Table-headCellButton--alignEnd': alignment === 'end'
            }
          )
        }
        {...mergeProps(buttonProps, focusProps)}
        ref={domRef}>
        {props.children}
      </div>
    </div>
  );
};
let TableColumnHeaderButton = React.forwardRef(_TableColumnHeaderButton);

function ResizableTableColumnHeader(props) {
  let {column} = props;
  let ref = useRef(null);
  let triggerRef = useRef(null);
  let resizingRef = useRef(null);
  let {
    state,
    layout,
    onResizeStart,
    onResize,
    onResizeEnd,
    headerRowHovered,
    setIsInResizeMode,
    isEmpty,
    onFocusedResizer,
    isInResizeMode,
    headerMenuOpen,
    setHeaderMenuOpen
  } = useTableContext();
  let stringFormatter = useLocalizedStringFormatter(intlMessages);
  let {pressProps, isPressed} = usePress({isDisabled: isEmpty});
  let {columnHeaderProps} = useTableColumnHeader({
    node: column,
    isVirtualized: true
  }, state, ref);

  let {hoverProps, isHovered} = useHover({...props, isDisabled: isEmpty || headerMenuOpen});

  const allProps = [columnHeaderProps, pressProps, hoverProps];

  let columnProps = column.props as SpectrumColumnProps<unknown>;
  let {menu} = columnProps;
  let menuProps = (menu as ReactElement<SpectrumMenuProps<unknown>>)?.props;

  let {isFocusVisible, focusProps} = useFocusRing();

  const onMenuSelect = (key) => {
    switch (key) {
      case 'sort-asc':
        state.sort(column.key, 'ascending');
        break;
      case 'sort-desc':
        state.sort(column.key, 'descending');
        break;
      case 'resize':
        layout.onColumnResizeStart(column.key);
        setIsInResizeMode(true);
        break;
      default:
        if (menuProps.onAction) {
          menuProps.onAction(key);
        }
    }
  };
  let allowsSorting = column.props?.allowsSorting;
  let allowsResizing = column.props?.allowsResizing;
  let hasPriorityActions = allowsSorting || allowsResizing;
  let hasCustomActions = !!menu;
  let priorityActions = useMemo(() => {
    let actions = (
      <>
        {allowsSorting && <Item key="sort-asc">{stringFormatter.format('sortAscending')}</Item>}
        {allowsSorting && <Item key="sort-desc">{stringFormatter.format('sortDescending')}</Item>}
        {allowsResizing && <Item key="resize">{stringFormatter.format('resizeColumn')}</Item>}
      </>
    );
    return actions;
  }, [allowsSorting, allowsResizing, stringFormatter]).props.children;

  let isMobile = useIsMobileDevice();

  let resizingColumn = layout.resizingColumn;
  let prevResizingColumn = useRef(null);
  let timeout = useRef(null);
  useEffect(() => {
    if (prevResizingColumn.current !== resizingColumn &&
      resizingColumn != null &&
      resizingColumn === column.key) {
      if (timeout.current) {
        clearTimeout(timeout.current);
      }
      // focusSafely won't actually focus because the focus moves from the menuitem to the body during the after transition wait
      // without the immediate timeout, Android Chrome doesn't move focus to the resizer
      let focusResizer = () => {
        resizingRef.current.focus();
        onFocusedResizer();
        timeout.current = null;
      };
      if (isMobile) {
        timeout.current = setTimeout(focusResizer, 400);
        return;
      }
      timeout.current = setTimeout(focusResizer, 0);
    }
    prevResizingColumn.current = resizingColumn;
  }, [resizingColumn, column.key, isMobile, onFocusedResizer, resizingRef, prevResizingColumn, timeout]);

  // eslint-disable-next-line arrow-body-style
  useEffect(() => {
    return () => clearTimeout(timeout.current);
  }, []);

  let showResizer = !isEmpty && ((headerRowHovered && getInteractionModality() !== 'keyboard') || resizingColumn != null);
<<<<<<< HEAD
  let resizerTriggerRef = useUnwrapDOMRef(triggerRef);
=======
  let alignment = 'start';
  let menuAlign = 'start' as 'start' | 'end';
  if (columnProps.align === 'center' || column.colspan > 1) {
    alignment = 'center';
  } else if (columnProps.align === 'end') {
    alignment = 'end';
    menuAlign = 'end';
  }
>>>>>>> 853beb20

  return (
    <FocusRing focusRingClass={classNames(styles, 'focus-ring')}>
      <div
        {...mergeProps(...allProps)}
        ref={ref}
        className={
          classNames(
            styles,
            'spectrum-Table-headCell',
            {
              'is-active': isPressed,
              'is-resizable': columnProps.allowsResizing,
              'is-sortable': columnProps.allowsSorting,
              'is-sorted-desc': state.sortDescriptor?.column === column.key && state.sortDescriptor?.direction === 'descending',
              'is-sorted-asc': state.sortDescriptor?.column === column.key && state.sortDescriptor?.direction === 'ascending',
              'is-hovered': isHovered,
              'focus-ring': isFocusVisible,
              'spectrum-Table-cell--hideHeader': columnProps.hideHeader
            },
            classNames(
              stylesOverrides,
              'react-spectrum-Table-cell',
              {
                'react-spectrum-Table-cell--alignCenter': alignment === 'center',
                'react-spectrum-Table-cell--alignEnd': alignment === 'end'
              }
            )
          )
        }>
        <MenuTrigger onOpenChange={setHeaderMenuOpen} align={menuAlign}>
          <TableColumnHeaderButton alignment={alignment} ref={triggerRef} focusProps={focusProps}>
            {columnProps.allowsSorting &&
              <ArrowDownSmall UNSAFE_className={classNames(styles, 'spectrum-Table-sortedIcon')} />
            }
            {columnProps.hideHeader ?
              <VisuallyHidden>{column.rendered}</VisuallyHidden> :
              <div className={classNames(styles, 'spectrum-Table-headerCellText')}>{column.rendered}</div>
            }
            {
<<<<<<< HEAD
              (columnProps.allowsResizing && resizingColumn == null || hasCustomActions) && <ChevronDownMedium UNSAFE_className={classNames(styles, 'spectrum-Table-menuChevron')} />
=======
              columnProps.allowsResizing && <ChevronDownMedium UNSAFE_className={classNames(styles, 'spectrum-Table-menuChevron')} />
>>>>>>> 853beb20
            }
          </TableColumnHeaderButton>
          <Menu {...menuProps} onAction={onMenuSelect} minWidth="size-2000">
            {
              hasPriorityActions && priorityActions
            }
            {
              menuProps?.children
            }
          </Menu>
        </MenuTrigger>
        { allowsResizing ?
          <>
            <Resizer
              ref={resizingRef}
              column={column}
              showResizer={showResizer}
              onResizeStart={onResizeStart}
              onResize={onResize}
              onResizeEnd={onResizeEnd}
              triggerRef={resizerTriggerRef} />
            <div
              aria-hidden
              className={classNames(
                styles,
                'spectrum-Table-colResizeIndicator',
                {
                  'spectrum-Table-colResizeIndicator--visible': resizingColumn != null,
                  'spectrum-Table-colResizeIndicator--resizing': resizingColumn === column.key
                }
              )}>
              <div
                className={classNames(
                  styles,
                  'spectrum-Table-colResizeNubbin',
                  {
                    'spectrum-Table-colResizeNubbin--visible': isInResizeMode && resizingColumn === column.key
                  }
                )}>
                <Nubbin />
              </div>
            </div>
          </>
          : undefined
        }
      </div>
    </FocusRing>
  );
}

function TableSelectAllCell({column}) {
  let ref = useRef();
  let {state} = useTableContext();
  let isSingleSelectionMode = state.selectionManager.selectionMode === 'single';
  let {columnHeaderProps} = useTableColumnHeader({
    node: column,
    isVirtualized: true
  }, state, ref);

  let {checkboxProps} = useTableSelectAllCheckbox(state);
  let {hoverProps, isHovered} = useHover({});

  return (
    <FocusRing focusRingClass={classNames(styles, 'focus-ring')}>
      <div
        {...mergeProps(columnHeaderProps, hoverProps)}
        ref={ref}
        className={
          classNames(
            styles,
            'spectrum-Table-headCell',
            'spectrum-Table-checkboxCell',
            {
              'is-hovered': isHovered
            }
          )
        }>
        {
          /*
            In single selection mode, the checkbox will be hidden.
            So to avoid leaving a column header with no accessible content,
            we use a VisuallyHidden component to include the aria-label from the checkbox,
            which for single selection will be "Select."
          */
          isSingleSelectionMode &&
          <VisuallyHidden>{checkboxProps['aria-label']}</VisuallyHidden>
        }
        <Checkbox
          {...checkboxProps}
          isEmphasized
          UNSAFE_style={isSingleSelectionMode ? {visibility: 'hidden'} : undefined}
          UNSAFE_className={classNames(styles, 'spectrum-Table-checkbox')} />
      </div>
    </FocusRing>
  );
}

function TableRowGroup({children, ...otherProps}) {
  let {rowGroupProps} = useTableRowGroup();

  return (
    <div {...rowGroupProps} {...otherProps}>
      {children}
    </div>
  );
}

function TableRow({item, children, hasActions, ...otherProps}) {
  let ref = useRef();
  let {state, layout} = useTableContext();
  let allowsInteraction = state.selectionManager.selectionMode !== 'none' || hasActions;
  let isDisabled = !allowsInteraction || state.disabledKeys.has(item.key);
  let isSelected = state.selectionManager.isSelected(item.key);
  let {rowProps} = useTableRow({
    node: item,
    isVirtualized: true
  }, state, ref);

  let {pressProps, isPressed} = usePress({isDisabled});

  // The row should show the focus background style when any cell inside it is focused.
  // If the row itself is focused, then it should have a blue focus indicator on the left.
  let {
    isFocusVisible: isFocusVisibleWithin,
    focusProps: focusWithinProps
  } = useFocusRing({within: true});
  let {isFocusVisible, focusProps} = useFocusRing();
  let {hoverProps, isHovered} = useHover({isDisabled});
  let props = mergeProps(
    rowProps,
    otherProps,
    focusWithinProps,
    focusProps,
    hoverProps,
    pressProps
  );
  let isFirstRow = state.collection.rows.find(row => row.level === 1)?.key === item.key;
  let isLastRow = item.nextKey == null;
  // Figure out if the TableView content is equal or greater in height to the container. If so, we'll need to round the bottom
  // border corners of the last row when selected.
  let isFlushWithContainerBottom = false;
  if (isLastRow) {
    if (layout.getContentSize()?.height >= layout.virtualizer?.getVisibleRect().height) {
      isFlushWithContainerBottom = true;
    }
  }

  return (
    <div
      {...props}
      ref={ref}
      className={
        classNames(
          styles,
          'spectrum-Table-row',
          {
            'is-active': isPressed,
            'is-selected': isSelected,
            'spectrum-Table-row--highlightSelection': state.selectionManager.selectionBehavior === 'replace',
            'is-next-selected': state.selectionManager.isSelected(item.nextKey),
            'is-focused': isFocusVisibleWithin,
            'focus-ring': isFocusVisible,
            'is-hovered': isHovered,
            'is-disabled': isDisabled,
            'spectrum-Table-row--firstRow': isFirstRow,
            'spectrum-Table-row--lastRow': isLastRow,
            'spectrum-Table-row--isFlushBottom': isFlushWithContainerBottom
          }
        )
      }>
      {children}
    </div>
  );
}

function TableHeaderRow({item, children, style, ...props}) {
  let {state, headerMenuOpen} = useTableContext();
  let ref = useRef();
  let {rowProps} = useTableHeaderRow({node: item, isVirtualized: true}, state, ref);
  let {hoverProps} = useHover({...props, isDisabled: headerMenuOpen});

  return (
    <div {...mergeProps(rowProps, hoverProps)} ref={ref} style={style}>
      {children}
    </div>
  );
}

function TableCheckboxCell({cell}) {
  let ref = useRef();
  let {state} = useTableContext();
  let isDisabled = state.disabledKeys.has(cell.parentKey);
  let {gridCellProps} = useTableCell({
    node: cell,
    isVirtualized: true
  }, state, ref);

  let {checkboxProps} = useTableSelectionCheckbox({key: cell.parentKey}, state);

  return (
    <FocusRing focusRingClass={classNames(styles, 'focus-ring')}>
      <div
        {...gridCellProps}
        ref={ref}
        className={
          classNames(
            styles,
            'spectrum-Table-cell',
            'spectrum-Table-checkboxCell',
            {
              'is-disabled': isDisabled
            },
            classNames(
              stylesOverrides,
              'react-spectrum-Table-cell'
            )
          )}>
        {state.selectionManager.selectionMode !== 'none' &&
          <Checkbox
            {...checkboxProps}
            isEmphasized
            isDisabled={isDisabled}
            UNSAFE_className={classNames(styles, 'spectrum-Table-checkbox')} />
        }
      </div>
    </FocusRing>
  );
}

function TableCell({cell}) {
  let {state} = useTableContext();
  let ref = useRef();
  let columnProps = cell.column.props as SpectrumColumnProps<unknown>;
  let isDisabled = state.disabledKeys.has(cell.parentKey);
  let {gridCellProps} = useTableCell({
    node: cell,
    isVirtualized: true
  }, state, ref);

  return (
    <FocusRing focusRingClass={classNames(styles, 'focus-ring')}>
      <div
        {...gridCellProps}
        ref={ref}
        className={
          classNames(
            styles,
            'spectrum-Table-cell',
            {
              'spectrum-Table-cell--divider': columnProps.showDivider && cell.column.nextKey !== null,
              'spectrum-Table-cell--hideHeader': columnProps.hideHeader,
              'is-disabled': isDisabled
            },
            classNames(
              stylesOverrides,
              'react-spectrum-Table-cell',
              {
                'react-spectrum-Table-cell--alignStart': columnProps.align === 'start',
                'react-spectrum-Table-cell--alignCenter': columnProps.align === 'center',
                'react-spectrum-Table-cell--alignEnd': columnProps.align === 'end'
              }
            )
          )
        }>
        <span
          className={
            classNames(
              styles,
              'spectrum-Table-cellContents'
            )
        }>
          {cell.rendered}
        </span>
      </div>
    </FocusRing>
  );
}

function CenteredWrapper({children}) {
  let {state} = useTableContext();
  return (
    <div
      role="row"
      aria-rowindex={state.collection.headerRows.length + state.collection.size + 1}
      className={classNames(stylesOverrides, 'react-spectrum-Table-centeredWrapper')}>
      <div role="rowheader" aria-colspan={state.collection.columns.length}>
        {children}
      </div>
    </div>
  );
}

/**
 * Tables are containers for displaying information. They allow users to quickly scan, sort, compare, and take action on large amounts of data.
 */
const _TableView = React.forwardRef(TableView) as <T>(props: SpectrumTableProps<T> & {ref?: DOMRef<HTMLDivElement>}) => ReactElement;

export {_TableView as TableView};<|MERGE_RESOLUTION|>--- conflicted
+++ resolved
@@ -783,9 +783,7 @@
   }, []);
 
   let showResizer = !isEmpty && ((headerRowHovered && getInteractionModality() !== 'keyboard') || resizingColumn != null);
-<<<<<<< HEAD
   let resizerTriggerRef = useUnwrapDOMRef(triggerRef);
-=======
   let alignment = 'start';
   let menuAlign = 'start' as 'start' | 'end';
   if (columnProps.align === 'center' || column.colspan > 1) {
@@ -794,7 +792,6 @@
     alignment = 'end';
     menuAlign = 'end';
   }
->>>>>>> 853beb20
 
   return (
     <FocusRing focusRingClass={classNames(styles, 'focus-ring')}>
@@ -835,11 +832,7 @@
               <div className={classNames(styles, 'spectrum-Table-headerCellText')}>{column.rendered}</div>
             }
             {
-<<<<<<< HEAD
-              (columnProps.allowsResizing && resizingColumn == null || hasCustomActions) && <ChevronDownMedium UNSAFE_className={classNames(styles, 'spectrum-Table-menuChevron')} />
-=======
-              columnProps.allowsResizing && <ChevronDownMedium UNSAFE_className={classNames(styles, 'spectrum-Table-menuChevron')} />
->>>>>>> 853beb20
+              (columnProps.allowsResizing || hasCustomActions) && <ChevronDownMedium UNSAFE_className={classNames(styles, 'spectrum-Table-menuChevron')} />
             }
           </TableColumnHeaderButton>
           <Menu {...menuProps} onAction={onMenuSelect} minWidth="size-2000">
