/*
 * Copyright 2020 Adobe. All rights reserved.
 * This file is licensed to you under the Apache License, Version 2.0 (the "License");
 * you may not use this file except in compliance with the License. You may obtain a copy
 * of the License at http://www.apache.org/licenses/LICENSE-2.0
 *
 * Unless required by applicable law or agreed to in writing, software distributed under
 * the License is distributed on an "AS IS" BASIS, WITHOUT WARRANTIES OR REPRESENTATIONS
 * OF ANY KIND, either express or implied. See the License for the specific language
 * governing permissions and limitations under the License.
 */

import {act, fireEvent, render, within} from '@testing-library/react';
import {Button} from '@react-spectrum/button';
import {Item, Menu, MenuTrigger, Section} from '../';
import {Provider} from '@react-spectrum/provider';
import React from 'react';
import {theme} from '@react-spectrum/theme-default';
import {triggerPress} from '@react-spectrum/test-utils';

let triggerText = 'Menu Button';

let withSection = [
  {name: 'Heading 1', children: [
    {name: 'Foo'},
    {name: 'Bar'},
    {name: 'Baz'}
  ]}
];

function renderComponent(Component, triggerProps = {}, menuProps = {}, buttonProps = {}) {
  return render(
    <Provider theme={theme}>
      <div data-testid="scrollable">
        <Component {...triggerProps}>
          <Button {...buttonProps}>
            {triggerText}
          </Button>
          <Menu items={withSection} {...menuProps}>
            {item => (
              <Section key={item.name} items={item.children} title={item.name}>
                {item => <Item key={item.name} childItems={item.children}>{item.name}</Item>}
              </Section>
            )}
          </Menu>
        </Component>
      </div>
    </Provider>
  );
}

describe('MenuTrigger', function () {
  let offsetWidth, offsetHeight;
  let onOpenChange = jest.fn();
  let onOpen = jest.fn();
  let onClose = jest.fn();
  let onSelect = jest.fn();
  let onSelectionChange = jest.fn();

  beforeAll(function () {
    offsetWidth = jest.spyOn(window.HTMLElement.prototype, 'offsetWidth', 'get').mockImplementation(() => 1000);
    offsetHeight = jest.spyOn(window.HTMLElement.prototype, 'offsetHeight', 'get').mockImplementation(() => 1000);
    window.HTMLElement.prototype.scrollIntoView = jest.fn();
    jest.spyOn(window.screen, 'width', 'get').mockImplementation(() => 1024);
    jest.spyOn(window, 'requestAnimationFrame').mockImplementation(cb => setTimeout(cb, 0));
    jest.useFakeTimers();
  });

  afterEach(() => {
    onOpenChange.mockClear();
    onOpen.mockClear();
    onClose.mockClear();
    onSelect.mockClear();
    onSelectionChange.mockClear();
  });

  afterAll(function () {
    offsetWidth.mockReset();
    offsetHeight.mockReset();
  });

  function verifyMenuToggle(Component, triggerProps = {}, menuProps = {}, triggerEvent) {
    let tree = renderComponent(Component, triggerProps, menuProps);
    let triggerButton = tree.getByRole('button');

    expect(onOpenChange).toBeCalledTimes(0);

    triggerEvent(triggerButton);
    act(() => {jest.runAllTimers();});

    let menu = tree.getByRole('menu');
    expect(menu).toBeTruthy();
    expect(menu).toHaveAttribute('aria-labelledby', triggerButton.id);

    let menuItem1 = within(menu).getByText('Foo');
    let menuItem2 = within(menu).getByText('Bar');
    let menuItem3 = within(menu).getByText('Baz');
    expect(menuItem1).toBeTruthy();
    expect(menuItem2).toBeTruthy();
    expect(menuItem3).toBeTruthy();

    expect(triggerButton).toHaveAttribute('aria-expanded', 'true');
    expect(triggerButton).toHaveAttribute('aria-controls', menu.id);

    if (Component === MenuTrigger) {
      expect(onOpenChange).toBeCalledTimes(1);
    } else {
      expect(onOpen).toBeCalledTimes(1);
      expect(onClose).toBeCalledTimes(0);
    }

    triggerEvent(triggerButton, menu);
    act(() => {jest.runAllTimers();});
    expect(menu).not.toBeInTheDocument();

    if (Component === MenuTrigger) {
      expect(triggerButton).toHaveAttribute('aria-expanded', 'false');
      expect(onOpenChange).toBeCalledTimes(2);
    } else {
      expect(triggerButton).not.toHaveAttribute('aria-expanded');
      expect(onOpen).toBeCalledTimes(1);
    }
  }

  it.each`
    Name             | Component      | props
    ${'MenuTrigger'} | ${MenuTrigger} | ${{}}
  `('$Name has default behavior (button renders, menu is closed)', function ({Component}) {
    let tree = renderComponent(Component);
    let triggerButton = tree.getByRole('button');
    expect(triggerButton).toBeTruthy();
    expect(triggerButton).toHaveAttribute('aria-haspopup', 'true');

    let buttonText = within(triggerButton).getByText(triggerText);
    expect(buttonText).toBeTruthy();

    let menuItem = tree.queryByText('Foo');
    expect(menuItem).toBeFalsy();

    expect(triggerButton).toHaveAttribute('aria-expanded', 'false');
    expect(triggerButton).toHaveAttribute('type', 'button');
  });

  it.each`
    Name             | Component      | props
    ${'MenuTrigger'} | ${MenuTrigger} | ${{onOpenChange}}
  `('$Name toggles the menu display on button click', function ({Component, props}) {
    verifyMenuToggle(Component, props, {}, (button) => triggerPress(button));
  });

  // Enter and Space keypress tests are ommitted since useMenuTrigger doesn't have space and enter cases in it's key down
  // since usePress handles those cases

  it.each`
    Name             | Component      | props
    ${'MenuTrigger'} | ${MenuTrigger} | ${{onOpenChange}}
  `('$Name can toggle the menu display via ArrowUp key', function ({Component, props}) {
    verifyMenuToggle(Component, props, {}, (button, menu) => {
      if (!menu) {
        fireEvent.keyDown(button, {key: 'ArrowUp', code: 38, charCode: 38});
      } else {
        fireEvent.keyDown(menu, {key: 'Escape'});
      }
    });
  });

  it.each`
    Name             | Component      | props
    ${'MenuTrigger'} | ${MenuTrigger} | ${{onOpenChange}}
  `('$Name can toggle the menu display via ArrowDown key', function ({Component, props}) {
    verifyMenuToggle(Component, props, {}, (button, menu) => {
      if (!menu) {
        fireEvent.keyDown(button, {key: 'ArrowDown', code: 40, charCode: 40});
      } else {
        fireEvent.keyDown(menu, {key: 'Escape'});
      }
    });
  });

  // New functionality in v3
  it.each`
    Name             | Component      | props
    ${'MenuTrigger'} | ${MenuTrigger} | ${{onOpenChange, isOpen: true}}
  `('$Name supports a controlled open state ', function ({Component, props}) {
    let tree = renderComponent(Component, props);
    act(() => {jest.runAllTimers();});
    expect(onOpenChange).toBeCalledTimes(0);

    let menu = tree.getByRole('menu');
    expect(menu).toBeTruthy();

    let triggerButton = tree.getByText('Menu Button');
    triggerPress(triggerButton);
    act(() => {jest.runAllTimers();});

    menu = tree.getByRole('menu');
    expect(menu).toBeTruthy();
    expect(onOpenChange).toBeCalledTimes(1);
  });

  // New functionality in v3
  it.each`
    Name             | Component      | props
    ${'MenuTrigger'} | ${MenuTrigger} | ${{onOpenChange, defaultOpen: true}}
  `('$Name supports a uncontrolled default open state ', function ({Component, props}) {
    let tree = renderComponent(Component, props);
    act(() => {jest.runAllTimers();});
    expect(onOpenChange).toBeCalledTimes(0);

    let menu = tree.getByRole('menu');
    expect(menu).toBeTruthy();

    let triggerButton = tree.getByText('Menu Button');
    triggerPress(triggerButton);
    act(() => {jest.runAllTimers();});

    expect(menu).not.toBeInTheDocument();
    expect(onOpenChange).toBeCalledTimes(1);
  });

  it.each`
    Name             | Component      | props
    ${'MenuTrigger'} | ${MenuTrigger} | ${{onOpenChange}}
  `('$Name does not trigger on disabled button', function ({Component, props}) {
    let tree = renderComponent(Component, props, {}, {isDisabled: true});
    let button = tree.getByRole('button');
    triggerPress(button);
    act(() => {jest.runAllTimers();});
    let menu = tree.queryByRole('menu');
    expect(menu).toBeNull();
    expect(onOpenChange).toBeCalledTimes(0);
  });

  describe('default focus behavior', function () {
    // FIXME(react18)
    it.skip.each`
      Name             | Component      | props
      ${'MenuTrigger'} | ${MenuTrigger} | ${{}}
    `('$Name autofocuses the selected item on menu open', function ({Component, props}) {
      let tree = renderComponent(Component, props, {selectedKeys: ['Bar']});
      act(() => {jest.runAllTimers();});
      let button = tree.getByRole('button');
      triggerPress(button);
      act(() => {jest.runAllTimers();});
      let menu = tree.getByRole('menu');
      expect(menu).toBeTruthy();
      let menuItems = within(menu).getAllByRole('menuitem');
      let selectedItem = menuItems[1];
      expect(selectedItem).toBe(document.activeElement);
      triggerPress(button);
      act(() => {jest.runAllTimers();});

      expect(menu).not.toBeInTheDocument();

      // Opening menu via down arrow still autofocuses the selected item
      fireEvent.keyDown(button, {key: 'ArrowDown', code: 40, charCode: 40});
      fireEvent.keyUp(button, {key: 'ArrowDown', code: 40, charCode: 40});
      act(() => {jest.runAllTimers();});
      menu = tree.getByRole('menu');
      menuItems = within(menu).getAllByRole('menuitem');
      selectedItem = menuItems[1];
      expect(selectedItem).toBe(document.activeElement);
      triggerPress(button);
      act(() => {jest.runAllTimers();});
      expect(menu).not.toBeInTheDocument();

      // Opening menu via up arrow still autofocuses the selected item
      fireEvent.keyDown(button, {key: 'ArrowUp', code: 38, charCode: 38});
      menu = tree.getByRole('menu');
      menuItems = within(menu).getAllByRole('menuitem');
      selectedItem = menuItems[1];
      expect(selectedItem).toBe(document.activeElement);
    });

    it.each`
      Name             | Component      | props
      ${'MenuTrigger'} | ${MenuTrigger} | ${{}}
    `('$Name focuses the last item on ArrowUp if there isn\'t a selected item', function ({Component, props}) {
      let tree = renderComponent(Component, props, {});
      let button = tree.getByRole('button');
      fireEvent.keyDown(button, {key: 'ArrowUp', code: 38, charCode: 38});
      let menu = tree.getByRole('menu');
      let menuItems = within(menu).getAllByRole('menuitem');
      let selectedItem = menuItems[menuItems.length - 1];
      expect(selectedItem).toBe(document.activeElement);
    });

    it.each`
      Name             | Component      | props
      ${'MenuTrigger'} | ${MenuTrigger} | ${{}}
    `('$Name focuses the first item on ArrowDown if there isn\'t a selected item', function ({Component, props}) {
      let tree = renderComponent(Component, props, {});
      let button = tree.getByRole('button');
      fireEvent.keyDown(button, {key: 'ArrowDown', code: 40, charCode: 40});
      let menu = tree.getByRole('menu');
      let menuItems = within(menu).getAllByRole('menuitem');
      let selectedItem = menuItems[0];
      expect(selectedItem).toBe(document.activeElement);
    });

    it.each`
      Name             | Component      | props
      ${'MenuTrigger'} | ${MenuTrigger} | ${{}}
    `('$Name moves focus via ArrowDown and ArrowUp', function ({Component, props}) {
      let tree = render(
        <Provider theme={theme}>
          <div data-testid="scrollable">
            <MenuTrigger>
              <Button>
                {triggerText}
              </Button>
              <Menu>
                <Item key="1">One</Item>
                <Item key="">Two</Item>
                <Item key="3">Three</Item>
              </Menu>
            </MenuTrigger>
          </div>
        </Provider>
      );

      let button = tree.getByRole('button');
      fireEvent.keyDown(button, {key: 'ArrowDown', code: 40, charCode: 40});
      let menu = tree.getByRole('menu');
      let menuItems = within(menu).getAllByRole('menuitem');
      let selectedItem = menuItems[0];
      expect(selectedItem).toBe(document.activeElement);

      fireEvent.keyDown(menu, {key: 'ArrowDown', code: 40, charCode: 40});
      expect(menuItems[1]).toBe(document.activeElement);

      fireEvent.keyDown(menu, {key: 'ArrowDown', code: 40, charCode: 40});
      expect(menuItems[2]).toBe(document.activeElement);

      fireEvent.keyDown(menu, {key: 'ArrowUp', code: 38, charCode: 38});
      expect(menuItems[1]).toBe(document.activeElement);
    });
  });

  describe('menu popover closing behavior', function () {
    let tree;
    afterEach(() => {
      if (tree) {
        tree.unmount();
      }
      tree = null;
    });

    function openAndTriggerMenuItem(tree, role, selectionMode, triggerEvent) {
      let triggerButton = tree.getByRole('button');
      act(() => triggerPress(triggerButton));
      act(() => jest.runAllTimers());

      let menu = tree.getByRole('menu');
      expect(menu).toBeTruthy();

      let menuItemRole = 'menuitem';
      if (role === 'listbox') {
        menuItemRole = 'option';
      } else if (selectionMode === 'single') {
        menuItemRole = 'menuitemradio';
      } else if (selectionMode === 'multiple') {
        menuItemRole = 'menuitemcheckbox';
      }

      let menuItems = within(menu).getAllByRole(menuItemRole);
      let itemToAction = menuItems[1];
      act(() => {
        triggerEvent(itemToAction);
      });
      act(() => jest.runAllTimers());
    }

<<<<<<< HEAD
    it.each`
=======
    // New functionality in v3
    // FIXME(react18)
    it.skip.each`
>>>>>>> 62fe9945
      Name             | Component      | props
      ${'MenuTrigger'} | ${MenuTrigger} | ${{onOpenChange}}
    `('$Name closes the menu upon trigger body scroll', function ({Component, props}) {
      tree = renderComponent(Component, props);
      let button = tree.getByRole('button');
      triggerPress(button);
      act(() => {jest.runAllTimers();});

      let menu = tree.getByRole('menu');
      expect(menu).toBeTruthy();

      let scrollable = tree.getByTestId('scrollable');
      fireEvent.scroll(scrollable);
      act(() => {jest.runAllTimers();});
      expect(menu).not.toBeInTheDocument();
      expect(document.activeElement).toBe(button);
    });

    // Can't figure out why this isn't working for the v2 component
    // FIXME(react18)
    it.skip.each`
      Name             | Component      | props
      ${'MenuTrigger'} | ${MenuTrigger} | ${{onOpenChange}}
    `('$Name closes the menu upon clicking escape key', function ({Component, props}) {
      tree = renderComponent(Component, props);
      let button = tree.getByRole('button');
      triggerPress(button);
      act(() => {jest.runAllTimers();});

      let menu = tree.getByRole('menu');
      expect(menu).toBeTruthy();
      fireEvent.keyDown(menu, {key: 'Escape', code: 27, charCode: 27});
      act(() => {jest.runAllTimers();});
      expect(menu).not.toBeInTheDocument();
      expect(document.activeElement).toBe(button);
    });

    // Can't figure out why this isn't working for the v2 component
    // FIXME(react18)
    it.skip.each`
      Name             | Component      | props
      ${'MenuTrigger'} | ${MenuTrigger} | ${{onOpenChange}}
    `('$Name closes the menu upon clicking outside the menu', function ({Component, props}) {
      tree = renderComponent(Component, props);
      let button = tree.getByRole('button');
      triggerPress(button);
      act(() => {jest.runAllTimers();});

      let menu = tree.getByRole('menu');
      expect(menu).toBeTruthy();
      fireEvent.mouseDown(document.body);
      fireEvent.mouseUp(document.body);
      act(() => {jest.runAllTimers();});
      expect(menu).not.toBeInTheDocument();
      expect(document.activeElement).toBe(button);
    });

    it.each`
      Name             | Component      | props
      ${'MenuTrigger'} | ${MenuTrigger} | ${{onOpenChange, closeOnSelect: false}}
    `('$Name doesn\'t close on menu item selection if closeOnSelect=false', function ({Component, props}) {
      tree = renderComponent(Component, props, {selectionMode: 'single', onSelectionChange});
      expect(onOpenChange).toBeCalledTimes(0);
      let button = tree.getByRole('button');
      triggerPress(button);
      act(() => {jest.runAllTimers();});

      let menu = tree.getByRole('menu');
      expect(menu).toBeTruthy();
      if (Component === MenuTrigger) {
        expect(onOpenChange).toBeCalledTimes(1);
        expect(onSelectionChange).toBeCalledTimes(0);
      } else {
        expect(onOpen).toBeCalledTimes(1);
        expect(onClose).toBeCalledTimes(0);
        expect(onSelect).toBeCalledTimes(0);
      }

      let menuItem1 = within(menu).getByText('Foo');
      expect(menuItem1).toBeTruthy();
      triggerPress(menuItem1);

      if (Component === MenuTrigger) {
        expect(onSelectionChange).toBeCalledTimes(1);
      } else {
        expect(onSelect).toBeCalledTimes(1);
      }

      expect(menu).toBeInTheDocument();

      if (Component === MenuTrigger) {
        expect(button).toHaveAttribute('aria-expanded', 'true');
        expect(onOpenChange).toBeCalledTimes(1);
      } else {
        expect(button).toHaveAttribute('aria-expanded');
        expect(onOpen).toBeCalledTimes(1);
        expect(onClose).toBeCalledTimes(0);
      }
    });

    it.each`
      Name             | Component      | props
      ${'MenuTrigger'} | ${MenuTrigger} | ${{onOpenChange, closeOnSelect: false}}
    `('$Name doesn\'t closes menu on item selection via ENTER press if closeOnSelect=false', function ({Component, props}) {
      tree = renderComponent(Component, props, {selectionMode: 'single', onSelectionChange});
      expect(onOpenChange).toBeCalledTimes(0);
      let button = tree.getByRole('button');
      triggerPress(button);
      act(() => {jest.runAllTimers();});

      let menu = tree.getByRole('menu');
      expect(menu).toBeTruthy();
      expect(onOpenChange).toBeCalledTimes(1);
      expect(onSelectionChange).toBeCalledTimes(0);


      let menuItem1 = within(menu).getByText('Foo');
      expect(menuItem1).toBeTruthy();
      fireEvent.keyDown(menuItem1, {key: 'Enter', code: 13, charCode: 13});
      fireEvent.keyUp(menuItem1, {key: 'Enter', code: 13, charCode: 13});
      act(() => {jest.runAllTimers();});
      expect(onSelectionChange).toBeCalledTimes(1);
      expect(menu).toBeInTheDocument();
      expect(button).toHaveAttribute('aria-expanded', 'true');
      expect(onOpenChange).toBeCalledTimes(1);
    });

    it.each`
      Name                      | Component      | props | menuProps
      ${'MenuTrigger multiple'} | ${MenuTrigger} | ${{}} | ${{selectionMode: 'multiple'}}
    `('$Name doesn\'t close menu on item selection via mouse with multiple selection', function ({Component, props, menuProps}) {
      tree = renderComponent(Component, props, menuProps);
      openAndTriggerMenuItem(tree, props.role, menuProps.selectionMode, (item) => triggerPress(item));

      let menu = tree.getByRole('menu');
      expect(menu).toBeTruthy();
    });

    // FIXME(react18)
    it.skip.each`
      Name                      | Component      | props | menuProps
      ${'MenuTrigger single'}   | ${MenuTrigger} | ${{}} | ${{selectionMode: 'single'}}
      ${'MenuTrigger multiple'} | ${MenuTrigger} | ${{closeOnSelect: true}} | ${{selectionMode: 'multiple'}}
      ${'MenuTrigger none'}     | ${MenuTrigger} | ${{}} | ${{selectionMode: 'none'}}
    `('$Name closes on menu item selection if toggled by mouse click', function ({Component, props, menuProps}) {
      tree = renderComponent(Component, props, menuProps);
      openAndTriggerMenuItem(tree, props.role, menuProps.selectionMode, (item) => triggerPress(item));

      let menu = tree.queryByRole('menu');
      expect(menu).toBeNull();
      expect(document.activeElement).toBe(tree.getByRole('button'));
    });

    // FIXME(react18)
    it.skip.each`
      Name                      | Component      | props | menuProps
      ${'MenuTrigger single'}   | ${MenuTrigger} | ${{}} | ${{selectionMode: 'single'}}
      ${'MenuTrigger multiple'} | ${MenuTrigger} | ${{}} | ${{selectionMode: 'multiple'}}
      ${'MenuTrigger none'}     | ${MenuTrigger} | ${{}} | ${{selectionMode: 'none'}}
    `('$Name closes on menu item selection if toggled by ENTER key', function ({Component, props, menuProps}) {
      tree = renderComponent(Component, props, menuProps);
      openAndTriggerMenuItem(tree, props.role, menuProps.selectionMode, (item) => fireEvent.keyDown(item, {key: 'Enter', code: 13, charCode: 13}));

      let menu = tree.queryByRole('menu');
      expect(menu).toBeNull();
      expect(document.activeElement).toBe(tree.getByRole('button'));
    });

    it.each`
      Name                      | Component      | props | menuProps
      ${'MenuTrigger single'}   | ${MenuTrigger} | ${{}} | ${{selectionMode: 'single'}}
      ${'MenuTrigger multiple'} | ${MenuTrigger} | ${{}} | ${{selectionMode: 'multiple'}}
    `('$Name doesn\'t close on menu item selection if toggled by SPACE key (all selection modes except "none")', function ({Component, props, menuProps}) {
      tree = renderComponent(Component, props, menuProps);
      openAndTriggerMenuItem(tree, props.role, menuProps.selectionMode, (item) => fireEvent.keyDown(item, {key: ' ', code: 32, charCode: 32}));

      let menu = tree.queryByRole('menu');
      expect(menu).toBeTruthy();
    });

    // FIXME(react18)
    it.skip.each`
      Name                  | Component      | props | menuProps
      ${'MenuTrigger none'} | ${MenuTrigger} | ${{}} | ${{selectionMode: 'none'}}
    `('$Name closes on menu item selection if toggled by SPACE key (selectionMode=none)', function ({Component, props, menuProps}) {
      tree = renderComponent(Component, props, menuProps);
      openAndTriggerMenuItem(tree, props.role, menuProps.selectionMode, (item) => fireEvent.keyDown(item, {key: ' ', code: 32, charCode: 32}));

      let menu = tree.queryByRole('menu');
      expect(menu).toBeNull();
      expect(document.activeElement).toBe(tree.getByRole('button'));
    });

    it.each`
      Name             | Component      | props
      ${'MenuTrigger'} | ${MenuTrigger} | ${{onOpenChange}}
    `('$Name closes the menu when blurring the menu', function ({Component, props}) {
      tree = renderComponent(Component, props, {});
      expect(onOpenChange).toBeCalledTimes(0);
      let button = tree.getByRole('button');
      triggerPress(button);
      act(() => {jest.runAllTimers();});

      let menu = tree.getByRole('menu');
      expect(menu).toBeTruthy();
      expect(onOpenChange).toBeCalledTimes(1);
      expect(button).toHaveAttribute('aria-expanded', 'true');

      act(() => {document.activeElement.blur();});
      act(() => {jest.runAllTimers();});
      expect(menu).not.toBeInTheDocument();
      expect(button).toHaveAttribute('aria-expanded', 'false');
      expect(onOpenChange).toBeCalledTimes(2);
    });

    it.each`
      Name                      | Component      | props | menuProps
      ${'MenuTrigger single'}   | ${MenuTrigger} | ${{}} | ${{selectionMode: 'single'}}
      ${'MenuTrigger multiple'} | ${MenuTrigger} | ${{}} | ${{selectionMode: 'multiple'}}
      ${'MenuTrigger none'}     | ${MenuTrigger} | ${{}} | ${{selectionMode: 'none'}}
    `('$Name ignores repeating keyboard events', function ({Component, props, menuProps}) {
      tree = renderComponent(Component, props, menuProps);
      openAndTriggerMenuItem(tree, props.role, menuProps.selectionMode, (item) => fireEvent.keyDown(item, {key: 'Enter', code: 13, charCode: 13, repeat: true}));

      let menu = tree.queryByRole('menu');
      expect(menu).toBeTruthy();
    });

    it('tabs to the next element after the trigger and closes the menu', function () {
      tree = render(
        <Provider theme={theme}>
          <input data-testid="before-input" />
          <MenuTrigger onOpenChange={onOpenChange}>
            <Button>
              {triggerText}
            </Button>
            <Menu items={withSection}>
              {item => (
                <Section key={item.name} items={item.children} title={item.name}>
                  {item => <Item key={item.name} childItems={item.children}>{item.name}</Item>}
                </Section>
              )}
            </Menu>
          </MenuTrigger>
          <input data-testid="after-input" />
        </Provider>
      );

      let button = tree.getByRole('button');
      triggerPress(button);
      act(() => {jest.runAllTimers();});

      let menu = tree.getByRole('menu');
      expect(menu).toBeTruthy();
      expect(onOpenChange).toBeCalledTimes(1);
      expect(button).toHaveAttribute('aria-expanded', 'true');

      fireEvent.keyDown(document.activeElement, {key: 'Tab'});
      act(() => {jest.runAllTimers();});

      expect(document.activeElement).toBe(tree.getByTestId('after-input'));

      expect(menu).not.toBeInTheDocument();
      expect(button).toHaveAttribute('aria-expanded', 'false');
      expect(onOpenChange).toBeCalledTimes(2);
    });

    // FIXME(react18)
    it.skip('should have a hidden dismiss button for screen readers', function () {
      let {getByRole, getAllByLabelText} = render(
        <Provider theme={theme}>
          <MenuTrigger onOpenChange={onOpenChange}>
            <Button>
              {triggerText}
            </Button>
            <Menu items={withSection}>
              {item => (
                <Section key={item.name} items={item.children} title={item.name}>
                  {item => <Item key={item.name} childItems={item.children}>{item.name}</Item>}
                </Section>
              )}
            </Menu>
          </MenuTrigger>
        </Provider>
      );

      let button = getByRole('button');
      act(() => {
        triggerPress(button);
      });
      act(() => jest.runAllTimers());

      let menu = getByRole('menu');
      expect(menu).toBeTruthy();
      expect(onOpenChange).toBeCalledTimes(1);
      expect(button).toHaveAttribute('aria-expanded', 'true');

      let buttons = getAllByLabelText('Dismiss');
      expect(buttons.length).toBe(2);

      act(() => {
        fireEvent.click(buttons[0]);
      });
      act(() => jest.runAllTimers());
      expect(onOpenChange).toHaveBeenCalledTimes(2);

      expect(menu).not.toBeInTheDocument();
      expect(button).toHaveAttribute('aria-expanded', 'false');
      expect(onOpenChange).toBeCalledTimes(2);
      expect(document.activeElement).toBe(button);
    });

    it('should forward ref to the button', function () {
      let ref = React.createRef();
      let {getByRole} = render(
        <Provider theme={theme}>
          <MenuTrigger ref={ref}>
            <Button>
              {triggerText}
            </Button>
            <Menu items={withSection}>
              {item => (
                <Section key={item.name} items={item.children} title={item.name}>
                  {item => <Item key={item.name} childItems={item.children}>{item.name}</Item>}
                </Section>
              )}
            </Menu>
          </MenuTrigger>
        </Provider>
      );

      expect(ref.current.UNSAFE_getDOMNode()).toBe(getByRole('button'));
    });

    it('works with a ref on both the button and menu trigger', function () {
      let menuTriggerRef = React.createRef();
      let buttonRef = React.createRef();
      let {getByRole} = render(
        <Provider theme={theme}>
          <MenuTrigger ref={menuTriggerRef}>
            <Button ref={buttonRef}>
              {triggerText}
            </Button>
            <Menu items={withSection}>
              {item => (
                <Section key={item.name} items={item.children} title={item.name}>
                  {item => <Item key={item.name} childItems={item.children}>{item.name}</Item>}
                </Section>
              )}
            </Menu>
          </MenuTrigger>
        </Provider>
      );

      expect(menuTriggerRef.current.UNSAFE_getDOMNode()).toBe(getByRole('button'));
      expect(buttonRef.current.UNSAFE_getDOMNode()).toBe(getByRole('button'));
    });
  });

  it('should not show checkmarks if selectionMode not defined', function () {
    let {queryByRole} = render(
      <Menu aria-label="foo" selectedKeys={['alpha']}>
        <Item key="alpha">Alpha</Item>
        <Item key="bravo">Bravo</Item>
      </Menu>
    );
    let checkmark = queryByRole('img', {hidden: true});
    expect(checkmark).toBeNull();
  });

  // FIXME(react18)
  it.skip('two menus can not be open at the same time', function () {
    let {getAllByRole, getByRole, queryByRole} = render(
      <Provider theme={theme}>
        <MenuTrigger>
          <Button>
            {triggerText}
          </Button>
          <Menu items={withSection}>
            <Item key="alpha">Alpha</Item>
            <Item key="bravo">Bravo</Item>
          </Menu>
        </MenuTrigger>
        <MenuTrigger>
          <Button>
            {triggerText}
          </Button>
          <Menu items={withSection}>
            <Item key="whiskey">Whiskey</Item>
            <Item key="tango">Tango</Item>
            <Item key="foxtrot">Foxtrot</Item>
          </Menu>
        </MenuTrigger>
      </Provider>
    );
    let [button1, button2] = getAllByRole('button');
    triggerPress(button1);
    act(() => jest.runAllTimers());
    let menu = getByRole('menu');
    let menuItem1 = within(menu).getByText('Alpha');
    expect(menuItem1).toBeInTheDocument();

    // pressing once on button 2 should close menu1, but not open menu2 yet
    triggerPress(button2);
    act(() => jest.runAllTimers());
    expect(queryByRole('menu')).toBeNull();

    // second press of button2 should open menu2
    triggerPress(button2);
    act(() => jest.runAllTimers());
    let menu2 = getByRole('menu');
    let menu2Item1 = within(menu2).getByText('Whiskey');
    expect(menu2Item1).toBeInTheDocument();
  });
});<|MERGE_RESOLUTION|>--- conflicted
+++ resolved
@@ -371,13 +371,8 @@
       act(() => jest.runAllTimers());
     }
 
-<<<<<<< HEAD
-    it.each`
-=======
-    // New functionality in v3
     // FIXME(react18)
     it.skip.each`
->>>>>>> 62fe9945
       Name             | Component      | props
       ${'MenuTrigger'} | ${MenuTrigger} | ${{onOpenChange}}
     `('$Name closes the menu upon trigger body scroll', function ({Component, props}) {
