--- conflicted
+++ resolved
@@ -100,12 +100,8 @@
         )}>
         <div className={classNames(styles, 'react-spectrum-ActionBar-bar')}>
           <ActionGroup
-<<<<<<< HEAD
             items={items}
-            aria-label={formatMessage('actions')}
-=======
             aria-label={stringFormatter.format('actions')}
->>>>>>> 70e7caf1
             isQuiet
             staticColor={isEmphasized ? 'white' : undefined}
             overflowMode="collapse"
