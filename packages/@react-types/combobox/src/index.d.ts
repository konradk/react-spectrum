/*
 * Copyright 2020 Adobe. All rights reserved.
 * This file is licensed to you under the Apache License, Version 2.0 (the "License");
 * you may not use this file except in compliance with the License. You may obtain a copy
 * of the License at http://www.apache.org/licenses/LICENSE-2.0
 *
 * Unless required by applicable law or agreed to in writing, software distributed under
 * the License is distributed on an "AS IS" BASIS, WITHOUT WARRANTIES OR REPRESENTATIONS
 * OF ANY KIND, either express or implied. See the License for the specific language
 * governing permissions and limitations under the License.
 */

import {AsyncLoadable, CollectionBase, DOMProps, FocusableProps, HelpTextProps, InputBase, LoadingState, SingleSelection, SpectrumHelpTextProps, SpectrumLabelableProps, StyleProps, TextInputBase, Validation} from '@react-types/shared';

export type MenuTriggerAction = 'focus' | 'input' | 'manual';

export interface ComboBoxProps<T> extends CollectionBase<T>, SingleSelection, InputBase, TextInputBase, DOMProps, Validation, HelpTextProps, FocusableProps {
  /** The list of ComboBox items (uncontrolled). */
  defaultItems?: Iterable<T>,
  /** The list of ComboBox items (controlled). */
  items?: Iterable<T>,
  /** Method that is called when the open state of the menu changes. Returns the new open state and the action that caused the opening of the menu. */
  onOpenChange?: (isOpen: boolean, menuTrigger?: MenuTriggerAction) => void,
  /** The value of the ComboBox input (controlled). */
  inputValue?: string,
  /** The default value of the ComboBox input (uncontrolled). */
  defaultInputValue?: string,
  /** Handler that is called when the ComboBox input value changes. */
  onInputChange?: (value: string) => void,
  /** Whether the ComboBox allows a non-item matching input value to be set. */
  allowsCustomValue?: boolean,
  // /**
  //  * Whether the Combobox should only suggest matching options or autocomplete the field with the nearest matching option.
  //  * @default 'suggest'
  //  */
  // completionMode?: 'suggest' | 'complete',
  /**
   * The interaction required to display the ComboBox menu.
   * @default 'input'
   */
  menuTrigger?: MenuTriggerAction,
  /**
   * Whether the menu should automatically flip direction when space is limited.
   * @default true
   */
  shouldFlip?: boolean
}

<<<<<<< HEAD
export interface SpectrumComboBoxProps<T> extends ComboBoxProps<T>, SpectrumLabelableProps, SpectrumHelpTextProps, StyleProps, Omit<AsyncLoadable, 'isLoading'> {
=======
export interface SpectrumComboBoxProps<T> extends Omit<ComboBoxProps<T>, 'menuTrigger'>, SpectrumLabelableProps, StyleProps, Omit<AsyncLoadable, 'isLoading'> {
  /**
   * The interaction required to display the ComboBox menu. Note that this prop has no effect on the mobile ComboBox experience.
   * @default 'input'
   */
  menuTrigger?: MenuTriggerAction,
>>>>>>> 7a93da43
  /** Whether the ComboBox should be displayed with a quiet style. */
  isQuiet?: boolean,
  /**
   * Direction the menu will render relative to the ComboBox.
   * @default 'bottom'
   */
  direction?: 'bottom' | 'top',
  /** The current loading state of the ComboBox. Determines whether or not the progress circle should be shown. */
  loadingState?: LoadingState
}<|MERGE_RESOLUTION|>--- conflicted
+++ resolved
@@ -46,16 +46,12 @@
   shouldFlip?: boolean
 }
 
-<<<<<<< HEAD
-export interface SpectrumComboBoxProps<T> extends ComboBoxProps<T>, SpectrumLabelableProps, SpectrumHelpTextProps, StyleProps, Omit<AsyncLoadable, 'isLoading'> {
-=======
-export interface SpectrumComboBoxProps<T> extends Omit<ComboBoxProps<T>, 'menuTrigger'>, SpectrumLabelableProps, StyleProps, Omit<AsyncLoadable, 'isLoading'> {
+export interface SpectrumComboBoxProps<T> extends Omit<ComboBoxProps<T>, 'menuTrigger'>, SpectrumLabelableProps, SpectrumHelpTextProps, StyleProps, Omit<AsyncLoadable, 'isLoading'> {
   /**
    * The interaction required to display the ComboBox menu. Note that this prop has no effect on the mobile ComboBox experience.
    * @default 'input'
    */
   menuTrigger?: MenuTriggerAction,
->>>>>>> 7a93da43
   /** Whether the ComboBox should be displayed with a quiet style. */
   isQuiet?: boolean,
   /**
