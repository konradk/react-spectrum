/*
 * Copyright 2020 Adobe. All rights reserved.
 * This file is licensed to you under the Apache License, Version 2.0 (the "License");
 * you may not use this file except in compliance with the License. You may obtain a copy
 * of the License at http://www.apache.org/licenses/LICENSE-2.0
 *
 * Unless required by applicable law or agreed to in writing, software distributed under
 * the License is distributed on an "AS IS" BASIS, WITHOUT WARRANTIES OR REPRESENTATIONS
 * OF ANY KIND, either express or implied. See the License for the specific language
 * governing permissions and limitations under the License.
 */

const {Transformer} = require('@parcel/plugin');
const flatMap = require('unist-util-flatmap');
const treeSitter = require('tree-sitter-highlight');
const {fragmentUnWrap, fragmentWrap} = require('./MDXFragments');
const yaml = require('js-yaml');
const dprint = require('dprint-node');
const t = require('@babel/types');
const parcelCss = require('@parcel/css');

const IMPORT_MAPPINGS = {
  '@react-spectrum/theme-default': {
    theme: 'defaultTheme'
  },
  '@react-spectrum/theme-dark': {
    theme: 'darkTheme'
  }
};

module.exports = new Transformer({
  async loadConfig({config}) {
    let pkg = await config.getPackage();
    return {
      version: pkg.version
    };
  },
  async transform({asset, options, config}) {
    let exampleCode = [];
    let preReleaseParts = config.version.match(/(alpha)|(beta)|(rc)/);
    let preRelease = preReleaseParts ? preReleaseParts[0] : '';
    const extractExamples = () => (tree, file) => (
      flatMap(tree, node => {
        if (node.type === 'code') {
          let [meta, ...options] = (node.meta || '').split(' ');
          if (meta === 'import') {
            exampleCode.push(node.value);
            node.meta = null;
            return [];
          }

          let keepIndividualImports = meta === 'keepIndividualImports' || options.includes('keepIndividualImports');

          if (meta === 'example' || meta === 'snippet') {
            let id = `example-${exampleCode.length}`;

            // TODO: Parsing code with regex is bad. Replace with babel transform or something.
            let code = node.value;
            code = code.replace(/import ((?:.|\n)*?) from (['"].*?['"]);?/g, (m, _, s) => {
              if (s.slice(1, -1) !== 'your-component-library') {
                exampleCode.push(m);
              }
              return '';
            });

            let provider = 'ExampleProvider';
            if (options.includes('themeSwitcher=true')) {
              exampleCode.push('import {ExampleThemeSwitcher} from "@react-spectrum/docs/src/ExampleThemeSwitcher";\n');
              provider = 'ExampleThemeSwitcher';
            }

            if (!options.includes('render=false')) {
              if (/^(\s|\/\/.*)*function (.|\n)*}\s*$/.test(code)) {
                let name = code.match(/^(\s|\/\/.*)*function (.*?)\s*\(/)[2];
                code = `${code}\nReactDOM.render(<${provider}><${name} /></${provider}>, document.getElementById("${id}"));`;
              } else if (/^<(.|\n)*>$/m.test(code)) {
                code = code.replace(/^(<(.|\n)*>)$/m, `ReactDOM.render(<${provider}>$1</${provider}>, document.getElementById("${id}"));`);
              }
            }

            if (!options.includes('export=true')) {
              code = `(function() {\n${code}\n})();`;
            }

            exampleCode.push(code);

            // We'd like to exclude certain sections of the code from being rendered on the page, but they need to be there to actually
            // execute. So, you can wrap that section in a ///- begin collapse -/// ... ///- end collapse -/// block to mark it.
            node.value = node.value.replace(/\n*\/\/\/- begin collapse -\/\/\/(.|\n)*?\/\/\/- end collapse -\/\/\//g, () => '').trim();

            if (options.includes('render=false')) {
              node.meta = null;
              return transformExample(node, preRelease, keepIndividualImports);
            }

            if (meta === 'snippet') {
              node.meta = null;
              return [
                {
                  type: 'mdxJsxFlowElement',
                  name: 'div',
                  attributes: [
                    {
                      type: 'mdxJsxAttribute',
                      name: 'id',
                      value: id
                    }
                  ]
                }
              ];
            }

            node.meta = 'example';

            return [
              ...transformExample(node, preRelease, keepIndividualImports),
              {
                type: 'mdxJsxFlowElement',
                name: 'div',
                attributes: [
                  {
                    type: 'mdxJsxAttribute',
                    name: 'id',
                    value: id
                  }
                ]
              }
            ];
          }

          if (node.lang === 'css') {
            if (node.meta && node.meta.includes('render=false')) {
              return responsiveCode(node);
            }

            let transformed = parcelCss.transform({
              filename: asset.filePath,
              code: Buffer.from(node.value),
              minify: true,
              drafts: {
                nesting: true
              },
              targets: {
                chrome: 95 << 16,
                safari: 15 << 16
              }
            });
            let css = transformed.code.toString();
            return [
              ...responsiveCode(node),
              {
                type: 'mdxJsxFlowElement',
                name: 'style',
<<<<<<< HEAD
=======
                children: [],
>>>>>>> fc97a5d8
                attributes: [
                  {
                    type: 'mdxJsxAttribute',
                    name: 'dangerouslySetInnerHTML',
                    value: {
                      type: 'mdxJsxAttributeValueExpression',
<<<<<<< HEAD
                      value: JSON.stringify({__html: css}),
=======
                      value: JSON.stringify({__html: node.value}),
>>>>>>> fc97a5d8
                      data: {
                        estree: {
                          type: 'Program',
                          body: [{
                            type: 'ExpressionStatement',
                            expression: {
                              type: 'ObjectExpression',
                              properties: [{
                                type: 'Property',
                                kind: 'init',
                                key: {
                                  type: 'Identifier',
                                  name: '__html'
                                },
                                value: {
                                  type: 'Literal',
<<<<<<< HEAD
                                  value: css
=======
                                  value: node.value
>>>>>>> fc97a5d8
                                }
                              }]
                            }
                          }]
                        }
                      }
                    }
                  }
                ],
                children: []
              }
            ];
          }

          return transformExample(node, preRelease, keepIndividualImports);
        }

        return [node];
      })
    );

    let toc = [];
    let title = '';
    let navigationTitle;
    let category = '';
    let type = '';
    let keywords = [];
    let description = '';
    let date = '';
    let author = '';
    let image = '';
    let order;
    let util = (await import('mdast-util-toc')).toc;
    const extractToc = (options) => {
      const settings = options || {};
      const depth = settings.maxDepth || 6;
      const tight = settings.tight;
      const skip = settings.skip;

      function transformer(node) {
        let fullToc = util(node, {
          maxDepth: depth,
          tight: tight,
          skip: skip
        }).map;

        function findLink(node) {
          if (node.type === 'link') {
            return node;
          }

          if (node.children) {
            for (let child of node.children) {
              let link = findLink(child);
              if (link) {
                return link;
              }
            }
          }
        }

        /**
         * Go from complex structure that the mdx plugin renders from to a simpler one
         * it starts as an array because we start with the h2's not h1.
         * @example [{id, textContent, children: [{id, textContent, children: ...}, ...]}, ...]
         */
        function treeConverter(tree, first = false) {
          let newTree = {};
          if (tree.type === 'list') {
            return tree.children.map(treeNode => treeConverter(treeNode));
          } else if (tree.type === 'listItem') {
            let [name, nodes] = tree.children;
            newTree.children = [];
            if (nodes) {
              newTree.children = treeConverter(nodes);
            }
            let link = findLink(name);
            newTree.id = link.url.split('#').pop();
            newTree.textContent = link.children[0].value;
          }
          return newTree;
        }

        // Sometimes pages do not have any notable md structure -- just jsx
        if (fullToc) {
          toc = treeConverter(fullToc || {}, true);
          title = toc[0].textContent;
          toc = toc[0].children;
        }

        // Piggy back here to grab additional metadata.
        let metadata = node.children.find(c => c.type === 'yaml');
        if (metadata) {
          let yamlData = yaml.safeLoad(metadata.value);
          // title defined in yaml data will override
          title = yamlData.title || title;
          navigationTitle = yamlData.navigationTitle;
          category = yamlData.category || '';
          keywords = yamlData.keywords || [];
          description = yamlData.description || '';
          date = yamlData.date || '';
          author = yamlData.author || '';
          order = yamlData.order;
          type = yamlData.type || '';
          if (yamlData.image) {
            image = asset.addDependency({
              specifier: yamlData.image,
              specifierType: 'url'
            });
          }
        }

        return node;
      }

      return transformer;
    };

    /**
     * Adds an `example` class to `pre` tags followed by examples.
     * This allows us to remove the bottom rounded corners, but only when
     * there is a rendered example below.
     */
    function wrapExamples() {
      return (tree) => (
        flatMap(tree, node => {
          if (node.tagName === 'pre' && node.children && node.children.length > 0 && node.children[0].tagName === 'code' && node.children[0].data?.meta) {
            node.properties.className = node.children[0].data.meta.split(' ');
          }

          return [node];
        })
      );
    }

    let visit = (await import('unist-util-visit')).visit;
    function highlight(options) {
      return (tree) => {
        visit(tree, 'code', node => {
          if (!node.lang) {
            return;
          }
          let language = treeSitter.Language[node.lang.toUpperCase()];
          if (!language) {
            return;
          }
          if (!node.data) {
            node.data = {};
          }
          let highlighted = treeSitter.highlightHast(node.value, language);

          // Add <mark> elements wrapping highlighted regions, marked by comments in the code.
          if (node.value.includes('- begin highlight -')) {
            let highlightParent = null;
            let highlightedNodes = [];
            flatMap(highlighted, (node, index, parent) => {
              if (node.properties?.className === 'comment' && /- begin highlight -/.test(node.children[0].value)) {
                // Handle JSX-style comments, e.g. {/* foo */}
                let prev = parent.children[index - 1];
                if (prev?.children?.[0]?.value === '{') {
                  prev.children = [];
                  prev = parent.children[index - 2];
                }

                // Remove extra newline before comment.
                if (prev?.type === 'text') {
                  prev.value = prev.value.replace(/\n( *)$/, '\n');
                }

                highlightParent = parent;
                highlightedNodes = [];
                return [];
              } else if (node.properties?.className === 'comment' && /- end highlight -/.test(node.children?.[0].value)) {
                highlightParent = null;
                let res = [{
                  type: 'element',
                  tagName: 'mark',
                  children: highlightedNodes
                }];

                // Remove closing brace from JSX-style starting comments, e.g. {/* foo */}
                if (highlightedNodes[0]?.children?.[0]?.value === '}') {
                  highlightedNodes.shift();
                }

                // Remove extra newline after starting comment, but keep indentation.
                if (highlightedNodes[0]?.type === 'text' && /^\s+/.test(highlightedNodes[0].value)) {
                  let node = highlightedNodes[0];
                  node.value = node.value.replace(/^\s*\n+(\s*)/, '$1');
                }

                // Remove opening brace from JSX-style ending comments.
                let last = highlightedNodes[highlightedNodes.length - 1];
                if (last?.children?.[0]?.value === '{') {
                  highlightedNodes.pop();
                }

                // Remove extra newline before ending comment.
                last = highlightedNodes[highlightedNodes.length - 1];
                if (last?.type === 'text' && /^\s+$/.test(last?.value)) {
                  highlightedNodes.pop();
                }

                // Remove closing brace from JSX-style ending comments.
                let next = parent.children?.[index + 1];
                if (next?.children?.[0]?.value === '}') {
                  parent.children[index + 1] = {type: 'text', value: ''};
                  next = parent.children?.[index + 2];
                }

                // Remove extra newline after ending comment.
                if (next?.type === 'text') {
                  next.value = next.value.replace(/^ *\n/, '');
                }

                return res;
              } else if (highlightParent && parent === highlightParent) {
                highlightedNodes.push(node);
                return [];
              }

              return [node];
            });
          }

          node.data.hChildren = [highlighted];
        });
        return tree;
      };
    }

    let {compile} = await import('@mdx-js/mdx');
    let frontmatter = (await import('remark-frontmatter')).default;
    let slug = (await import('remark-slug')).default;
    let compiled = await compile(await asset.getCode(), {
      providerImportSource: '@mdx-js/react',
      remarkPlugins: [
        slug,
        extractToc,
        extractExamples,
        fragmentWrap,
        [frontmatter, {type: 'yaml', anywhere: true, marker: '-'}],
        highlight,
        fragmentUnWrap
      ],
      rehypePlugins: [
        wrapExamples
      ]
    });

    asset.type = 'jsx';
    asset.setCode(String(compiled));
    asset.meta.toc = toc;
    asset.meta.title = title;
    asset.meta.navigationTitle = navigationTitle;
    asset.meta.category = category;
    asset.meta.description = description;
    asset.meta.keywords = keywords;
    asset.meta.date = date;
    asset.meta.author = author;
    asset.meta.image = image;
    asset.meta.order = order;
    asset.meta.isMDX = true;
    asset.meta.preRelease = preRelease;
    asset.meta.type = type;
    asset.isBundleSplittable = false;

    // Generate the client bundle. We always need the client script,
    // and the docs script when there's a TOC or an example on the page.
    let clientBundle = 'import \'@react-spectrum/docs/src/client\';\n';
    if (toc.length || exampleCode.length > 0) {
      clientBundle += 'import \'@react-spectrum/docs/src/docs\';\n';
    }

    // Add example code collected from the MDX.
    if (exampleCode.length > 0) {
      clientBundle += `import React from 'react';
import ReactDOM from 'react-dom';
import {Example as ExampleProvider} from '@react-spectrum/docs/src/ThemeSwitcher';
${exampleCode.join('\n')}
export default {};
`;
    }

    let assets = [
      asset,
      {
        type: 'jsx',
        content: clientBundle,
        uniqueKey: 'client',
        isBundleSplittable: true,
        sideEffects: true,
        env: {
          // We have to override all of the environment options to ensure this doesn't inherit
          // anything from the parent asset, whose environment is set below.
          context: 'browser',
          engines: asset.env.engines,
          outputFormat: asset.env.shouldScopeHoist ? 'esmodule' : 'global',
          includeNodeModules: asset.env.includeNodeModules,
          shouldScopeHoist: asset.env.shouldScopeHoist,
          shouldOptimize: asset.env.shouldOptimize
        },
        meta: {
          isMDX: false
        }
      }
    ];

    // Add a dependency on the client bundle. It should not inherit its entry status from the page,
    // and should always be placed in a separate bundle.
    asset.addDependency({
      specifier: 'client',
      specifierType: 'esm',
      needsStableName: false,
      priority: 'parallel',
      bundleBehavior: 'isolated'
    });

    // Override the environment of the page bundle. It will run in node as part of the SSG optimizer.
    asset.setEnvironment({
      context: 'node',
      engines: {
        node: process.versions.node,
        browsers: asset.env.engines.browsers
      },
      outputFormat: 'commonjs',
      includeNodeModules: {
        // These don't need to be bundled.
        react: false,
        'react-dom': false,
        'intl-messageformat': false,
        'globals-docs': false,
        lowlight: false,
        scheduler: false,
        'markdown-to-jsx': false,
        'prop-types': false
      },
      shouldScopeHoist: false,
      shouldOptimize: false
    });

    return assets;
  }
});

function transformExample(node, preRelease, keepIndividualImports) {
  if (node.lang !== 'tsx') {
    return responsiveCode(node);
  }

  if (/^<(.|\n)*>$/m.test(node.value)) {
    node.value = node.value.replace(/^(<(.|\n)*>)$/m, '(<WRAPPER>$1</WRAPPER>)');
  }

  let force = false;

  /* Replace individual package imports in the code
   * with monorepo imports if building for production and not a pre-release
   */
  if (!preRelease && /@react-spectrum|@react-aria|@react-stately/.test(node.value)) {
    let specifiers = {};
    const recast = require('recast');
    const traverse = require('@babel/traverse').default;
    const {parse} = require('@babel/parser');
    let ast = recast.parse(node.value, {
      parser: {
        parse() {
          return parse(node.value, {
            sourceType: 'module',
            plugins: ['jsx', 'typescript'],
            tokens: true
          });
        }
      }
    });

    traverse(ast, {
      ImportDeclaration(path) {
        if (/^(@react-spectrum|@react-aria|@react-stately)/.test(path.node.source.value) && !keepIndividualImports) {
          let lib = path.node.source.value.split('/')[0];
          if (!specifiers[lib]) {
            specifiers[lib] = [];
          }

          let mapping = IMPORT_MAPPINGS[path.node.source.value];
          for (let specifier of path.node.specifiers) {
            let mapped = mapping && mapping[specifier.imported.name];
            if (mapped && specifier.local.name === specifier.imported.name) {
              path.scope.rename(specifier.local.name, mapped);
              specifiers[lib].push(mapped);
            } else {
              specifiers[lib].push(specifier.imported.name);
            }
          }

          path.remove();
        }
      },
      Statement(path) {
        path.skip();
      },
      Program: {
        exit(path) {
          for (let lib in specifiers) {
            let names = specifiers[lib];
            if (names.length > 0) {
              let monopackage = lib === '@react-spectrum' ? '@adobe/react-spectrum' : lib.slice(1);
              let literal =  t.stringLiteral(monopackage);

              let decl = t.importDeclaration(
                names.map(s => t.importSpecifier(t.identifier(s), t.identifier(s))),
                literal
              );

              path.unshiftContainer('body', [decl]);
            }
          }
        }
      }
    });

    node.value = recast.print(ast, {objectCurlySpacing: false, quote: 'single'}).code.replace(/(<WRAPPER>(?:.|\n)*<\/WRAPPER>)/g, '\n($1)');
    force = true;
  }

  return responsiveCode(node, force);
}

function responsiveCode(node, force) {
  if (!node.lang) {
    return [node];
  }

  let large = {
    ...node,
    meta: node.meta ? `${node.meta} large` : 'large',
    value: formatCode(node, node.value, 80, force)
  };

  let medium = {
    ...node,
    meta: node.meta ? `${node.meta} medium` : 'medium',
    value: formatCode(node, large.value, 60, force)
  };

  let small = {
    ...node,
    meta: node.meta ? `${node.meta} small` : 'small',
    value: formatCode(node, medium.value, 25, force)
  };

  return [
    large,
    medium,
    small
  ];
}

function formatCode(node, code, printWidth = 80, force = false) {
  if (!force && code.split('\n').every(line => line.length <= printWidth)) {
    return code.replace(/^\(?<WRAPPER>((?:.|\n)*)<\/WRAPPER>\)?;?\s*$/m, '$1');
  }

  if (node.lang === 'css') {
    return node.value;
  }

  let res = dprint.format('example.jsx', node.value, {
    quoteStyle: 'preferSingle',
    'jsx.quoteStyle': 'preferDouble',
    trailingCommas: 'never',
    lineWidth: printWidth,
    'importDeclaration.spaceSurroundingNamedImports': false,
    'importDeclaration.forceSingleLine': printWidth >= 80
  });

  return res.replace(/^\(?<WRAPPER>((?:.|\n)*)<\/WRAPPER>\)?;?\s*$/m, (str, contents) =>
    contents.replace(/^\s{2}/gm, '').trim()
  );
}<|MERGE_RESOLUTION|>--- conflicted
+++ resolved
@@ -151,21 +151,13 @@
               {
                 type: 'mdxJsxFlowElement',
                 name: 'style',
-<<<<<<< HEAD
-=======
-                children: [],
->>>>>>> fc97a5d8
                 attributes: [
                   {
                     type: 'mdxJsxAttribute',
                     name: 'dangerouslySetInnerHTML',
                     value: {
                       type: 'mdxJsxAttributeValueExpression',
-<<<<<<< HEAD
                       value: JSON.stringify({__html: css}),
-=======
-                      value: JSON.stringify({__html: node.value}),
->>>>>>> fc97a5d8
                       data: {
                         estree: {
                           type: 'Program',
@@ -182,11 +174,7 @@
                                 },
                                 value: {
                                   type: 'Literal',
-<<<<<<< HEAD
                                   value: css
-=======
-                                  value: node.value
->>>>>>> fc97a5d8
                                 }
                               }]
                             }
