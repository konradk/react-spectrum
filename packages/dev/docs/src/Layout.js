--- conflicted
+++ resolved
@@ -85,10 +85,6 @@
     .join(' ');
 }
 
-<<<<<<< HEAD
-function Page({children, currentPage, publicUrl, styles, scripts, pathToPage}) {
-  let isSubpage = currentPage.name.split('/').length > 1 && !/index\.html$/.test(currentPage.name);
-=======
 function stripMarkdown(description) {
   return (description || '').replace(/\[(.*?)\]\(.*?\)/g, '$1');
 }
@@ -97,11 +93,10 @@
   return section === 'blog' || section === 'releases';
 }
 
-function Page({children, currentPage, publicUrl, styles, scripts}) {
+function Page({children, currentPage, publicUrl, styles, scripts, pathToPage}) {
   let parts = currentPage.name.split('/');
   let isBlog = isBlogSection(parts[0]);
   let isSubpage = parts.length > 1 && !/index\.html$/.test(currentPage.name);
->>>>>>> 489cf5e0
   let pageSection = isSubpage ? dirToTitle(currentPage.name) : 'React Spectrum';
   if (isBlog && isSubpage) {
     pageSection = sectionTitles[parts[0]];
@@ -383,41 +378,27 @@
     </footer>
   );
 }
-
-<<<<<<< HEAD
-export function Layout({scripts, styles, pages, currentPage, publicUrl, children, toc}) {
-  let pathToPage = currentPage.filePath.substring(currentPage.filePath.indexOf('packages/'), currentPage.filePath.length);
-
-=======
 export const PageContext = React.createContext();
 export function BaseLayout({scripts, styles, pages, currentPage, publicUrl, children, toc}) {
->>>>>>> 489cf5e0
+  let pathToPage = currentPage.filePath.substring(currentPage.filePath.indexOf('packages/'), currentPage.filePath.length);
   return (
     <Page scripts={scripts} styles={styles} publicUrl={publicUrl} currentPage={currentPage} pathToPage={pathToPage}>
       <div style={{isolation: 'isolate'}}>
         <header className={docStyles.pageHeader} />
         <Nav currentPageName={currentPage.name} pages={pages} />
         <main>
-<<<<<<< HEAD
           <article className={classNames(typographyStyles['spectrum-Typography'], {[docStyles.inCategory]: !!currentPage.category})}>
             <div id="edit-page" className={docStyles.editPageContainer} />
             <MDXProvider components={mdxComponents}>
               <ImageContext.Provider value={publicUrl}>
-                <LinkProvider>{children}</LinkProvider>
+                <LinkProvider>
+                  <PageContext.Provider value={{pages, currentPage}}>
+                    {children}
+                  </PageContext.Provider>
+                </LinkProvider>
               </ImageContext.Provider>
             </MDXProvider>
           </article>
-=======
-          <MDXProvider components={mdxComponents}>
-            <ImageContext.Provider value={publicUrl}>
-              <LinkProvider>
-                <PageContext.Provider value={{pages, currentPage}}>
-                  {children}
-                </PageContext.Provider>
-              </LinkProvider>
-            </ImageContext.Provider>
-          </MDXProvider>
->>>>>>> 489cf5e0
           {toc.length ? <ToC toc={toc} /> : null}
           <Footer />
         </main>
