--- conflicted
+++ resolved
@@ -294,35 +294,11 @@
   return (
     <li
       {...renderProps}
-<<<<<<< HEAD
-      ref={ref}
-      data-hovered={isHovered || undefined}
-      data-focused={states.isFocused || undefined}
-      data-focus-visible={isFocusVisible || undefined}
-      data-pressed={states.isPressed || undefined}>
-      <div {...gridCellProps}>
-        <Provider
-          values={[
-            [CheckboxContext, {
-              slots: {
-                selection: checkboxProps
-              }
-            }],
-            [TextContext, {
-              slots: {
-                description: descriptionProps
-              }
-            }]
-          ]}>
-          {renderProps.children}
-        </Provider>
-=======
       role="row"
       ref={ref as RefObject<HTMLLIElement>}
       data-drop-target={isDropTarget || undefined}>
       <div role="gridcell">
         <div {...visuallyHiddenProps} role="button" {...dropIndicatorProps} ref={buttonRef} />
->>>>>>> 880c2f25
       </div>
     </li>
   );
